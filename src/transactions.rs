/*
* Copyright 2018-2020 TON DEV SOLUTIONS LTD.
*
* Licensed under the SOFTWARE EVALUATION License (the "License"); you may not use
* this file except in compliance with the License.
*
* Unless required by applicable law or agreed to in writing, software
* distributed under the License is distributed on an "AS IS" BASIS,
* WITHOUT WARRANTIES OR CONDITIONS OF ANY KIND, either express or implied.
* See the License for the specific TON DEV software governing permissions and
* limitations under the License.
*/

use crate::{
    accounts::{Account, AccountStatus, StorageUsedShort},
    blocks::Block,
    define_HashmapAugE, define_HashmapE,
    error::BlockError,
    hashmapaug::{Augmentable, Augmentation, HashmapAugType},
    merkle_proof::MerkleProof,
    messages::Message,
    shard::ShardStateUnsplit,
    types::{AddSub, ChildCell, CurrencyCollection, Grams, InRefValue, VarUInteger3, VarUInteger7},
    Deserializable, MaybeDeserialize, MaybeSerialize, Serializable,
};
use std::{fmt, sync::Arc};
use ton_types::{
    error, fail, hm_label, AccountId, BuilderData, Cell, HashmapE, HashmapType, IBitstring, Result,
    SliceData, UInt256, UsageTree,
};


/*
acst_unchanged$0 = AccStatusChange;  // x -> x
acst_frozen$10 = AccStatusChange;    // init -> frozen
acst_deleted$11 = AccStatusChange;   // frozen -> deleted
*/
#[derive(Clone, Debug, Eq, PartialEq)]
pub enum AccStatusChange {
    Unchanged,
    Frozen,
    Deleted,
}

impl Default for AccStatusChange {
    fn default() -> Self {
        AccStatusChange::Unchanged
    }
}

impl Serializable for AccStatusChange {
    fn write_to(&self, cell: &mut BuilderData) -> Result<()> {
        let (tag, bits_count) = match self {
            AccStatusChange::Unchanged => (0b0, 1),
            AccStatusChange::Frozen => (0b10, 2),
            AccStatusChange::Deleted => (0b11, 2),
        };
        cell.append_bits(tag, bits_count)?;
        Ok(())
    }
}

impl Deserializable for AccStatusChange {
    fn read_from(&mut self, cell: &mut SliceData) -> Result<()> {
        *self = match cell.get_next_bit()? {
            false => AccStatusChange::Unchanged,
            true => match cell.get_next_bit()? {
                false => AccStatusChange::Frozen,
                true => AccStatusChange::Deleted,
            }
        };
        Ok(())
    }
}

/*
cskip_no_state$00 = ComputeSkipReason;
cskip_bad_state$01 = ComputeSkipReason;
cskip_no_gas$10 = ComputeSkipReason;
*/
#[derive(Clone, Debug, Eq, PartialEq)]
pub enum ComputeSkipReason {
    NoState,
    BadState,
    NoGas,
}

impl Default for ComputeSkipReason {
    fn default() -> Self {
        ComputeSkipReason::NoState
    }
}

impl Serializable for ComputeSkipReason {
    fn write_to(&self, cell: &mut BuilderData) -> Result<()> {
        let tag = match self {
            ComputeSkipReason::NoState  => 0b00,
            ComputeSkipReason::BadState => 0b01,
            ComputeSkipReason::NoGas    => 0b10,
        };
        cell.append_bits(tag, 2)?;
        Ok(())
    }
}

impl Deserializable for ComputeSkipReason {
    fn read_from(&mut self, cell: &mut SliceData) -> Result<()> {
        *self = match cell.get_next_bits(2)?[0] {
            0b00000000 => ComputeSkipReason::NoState,
            0b01000000 => ComputeSkipReason::BadState,
            0b10000000 => ComputeSkipReason::NoGas,
            tag => fail!(
                BlockError::InvalidConstructorTag {
                    t: tag as u32,
                    s: "ComputeSkipReason".to_string()
                }
            )
        };
        Ok(())
    }
}

/*
tr_phase_compute_skipped$0
    reason:ComputeSkipReason
= TrComputePhase;

tr_phase_compute_vm$1
    success:Bool
    msg_state_used:Bool
    account_activated:Bool
    gas_fees:Gram // is it spec's typo? I think should be "Grams"
    _:^[
        gas_used:(VarUInteger 7)
        gas_limit:(VarUInteger 7)
        gas_credit:(Maybe (VarUInteger 3))
        mode:int8
        exit_code:int32
        exit_arg:(Maybe int32)
        vm_steps:uint32
        vm_init_state_hash:uint256
        vm_final_state_hash:uint256
    ]
  = TrComputePhase;
*/
#[derive(Clone, Debug, Default, Eq, PartialEq)]
pub struct TrComputePhaseSkipped {
    pub reason: ComputeSkipReason
}

#[derive(Clone, Debug, Default, Eq, PartialEq)]
pub struct TrComputePhaseVm {
    pub success: bool,
    pub msg_state_used: bool,
    pub account_activated: bool,
    pub gas_fees: Grams,
    pub gas_used: VarUInteger7,
    pub gas_limit: VarUInteger7,
    pub gas_credit: Option<VarUInteger3>,
    pub mode: i8,
    pub exit_code: i32,
    pub exit_arg: Option<i32>,
    pub vm_steps: u32,
    pub vm_init_state_hash: UInt256,
    pub vm_final_state_hash: UInt256
}

impl TrComputePhaseVm {
    /// Set flag, that account is activated. Use 'msg_used' parameter
    /// to indicate that inbound message is used for this activation.
    /// Due to Durov's code does not do enything
    pub fn activated(_msg_used: bool) -> Self {
        Self::default()
    }
}

#[derive(Clone, Debug, Eq, PartialEq)]
pub enum TrComputePhase {
    Skipped(TrComputePhaseSkipped),
    Vm(TrComputePhaseVm)
}

impl TrComputePhase {
    pub fn skipped(reason: ComputeSkipReason) -> Self {
        TrComputePhase::Skipped(TrComputePhaseSkipped{ reason })
    }

    pub fn get_vmphase_mut(&mut self) -> Option<&mut TrComputePhaseVm> {
        match self {
            TrComputePhase::Vm(ref mut vm_ref) => Some(vm_ref),
            _ => None,
        }
    }

    /// Set flag, that account is activated. Use 'msg_used' parameter
    /// to indicate that inbound message is used for this activation.
    pub fn activated(&mut self, _msg_used: bool) {
        match self {
            TrComputePhase::Vm(_phase_ref) => {
                // removed due Durov's code
                // phase_ref.account_activated = true;
                // phase_ref.msg_state_used = msg_used;
            },
            _ => {
                let vm_phase = TrComputePhaseVm::default();
                // removed due Durov's code
                // vm_phase.account_activated = true;
                // vm_phase.msg_state_used = msg_used;
                *self = TrComputePhase::Vm(vm_phase);
            },
        }
    }
}

impl Default for TrComputePhase {
    fn default() -> Self {
        TrComputePhase::Skipped(TrComputePhaseSkipped{ reason: ComputeSkipReason::NoState })
    }
}

impl Serializable for TrComputePhase {
    fn write_to(&self, cell: &mut BuilderData) -> Result<()> {
        if let TrComputePhase::Skipped(s) = self {
            cell.append_bit_zero()?; // tr_phase_compute_skipped$0
            s.reason.write_to(cell)?; // reason:ComputeSkipReason

        } else if let TrComputePhase::Vm(v) = self {
            cell.append_bit_one()? // tr_phase_compute_vm$1
                .append_bit_bool(v.success)? // success:Bool
                .append_bit_bool(v.msg_state_used)? // msg_state_used:Bool
                .append_bit_bool(v.account_activated)?; // account_activated:Bool

            v.gas_fees.write_to(cell)?; // gas_fees:Gram

            // fields below are serialized into separate cell
            let mut sep_cell = BuilderData::new();
            v.gas_used.write_to(&mut sep_cell)?; // gas_used:(VarUInteger 7)
            v.gas_limit.write_to(&mut sep_cell)?;// gas_limit:(VarUInteger 7)
            v.gas_credit.write_maybe_to(&mut sep_cell)?; // gas_credit:(Maybe (VarUInteger 3))
            v.mode.write_to(&mut sep_cell)?; // mode:int8
            v.exit_code.write_to(&mut sep_cell)?; // exit_code:int32
            v.exit_arg.write_maybe_to(&mut sep_cell)?; // exit_arg:(Maybe int32)
            v.vm_steps.write_to(&mut sep_cell)?; // vm_steps:uint32
            v.vm_init_state_hash.write_to(&mut sep_cell)?; // vm_init_state_hash:uint256
            v.vm_final_state_hash.write_to(&mut sep_cell)?; // vm_final_state_hash:uint256

            cell.append_reference_cell(sep_cell.into_cell()?);
        }

        Ok(())
    }
}

impl Deserializable for TrComputePhase {
    fn construct_from(cell: &mut SliceData) -> Result<Self> {
        if !cell.get_next_bit()? {
            let reason = Deserializable::construct_from(cell)?;
            Ok(TrComputePhase::Skipped(TrComputePhaseSkipped { reason }))
        } else {
            // tr_phase_compute_vm$1
            let success = cell.get_next_bit()?; // success:Bool
            let msg_state_used = cell.get_next_bit()?; // msg_state_used:Bool
            let account_activated = cell.get_next_bit()?; // account_activated:Bool
            let gas_fees = Deserializable::construct_from(cell)?; // gas_fees:Gram

            // fields below are serialized into separate cell
            let sep_cell = &mut cell.checked_drain_reference()?.into();

            let gas_used = Deserializable::construct_from(sep_cell)?; // gas_used:(VarUInteger 7)
            let gas_limit = Deserializable::construct_from(sep_cell)?; // gas_limit:(VarUInteger 7)
            let gas_credit = Deserializable::construct_maybe_from(sep_cell)?; // gas_credit:(Maybe (VarUInteger 3))
            let mode = Deserializable::construct_from(sep_cell)?; // mode:int8
            let exit_code = Deserializable::construct_from(sep_cell)?; // exit_code:int32
            let exit_arg = Deserializable::construct_maybe_from(sep_cell)?; // exit_arg:(Maybe int32)
            let vm_steps = Deserializable::construct_from(sep_cell)?; // vm_steps:uint32
            let vm_init_state_hash = Deserializable::construct_from(sep_cell)?; // vm_init_state_hash:uint256
            let vm_final_state_hash = Deserializable::construct_from(sep_cell)?; // vm_final_state_hash:uint256
            let v = TrComputePhaseVm {
                success,
                msg_state_used,
                account_activated,
                gas_fees,
                gas_used,
                gas_limit,
                gas_credit,
                mode,
                exit_code,
                exit_arg,
                vm_steps,
                vm_init_state_hash,
                vm_final_state_hash
            };
            Ok(TrComputePhase::Vm(v))
        }
    }
}

/*
tr_phase_storage$_
  storage_fees_collected:Grams
  storage_fees_due:(Maybe Grams)
  status_change:AccStatusChange
= TrStoragePhase;
*/
#[derive(Clone, Debug, Default, Eq, PartialEq)]
pub struct TrStoragePhase {
    pub storage_fees_collected: Grams,
    pub storage_fees_due: Option<Grams>,
    pub status_change: AccStatusChange
}

impl TrStoragePhase {
    pub fn new() -> Self {
        Self {
            storage_fees_collected: Grams::default(),
            storage_fees_due: None,
            status_change: AccStatusChange::default()

        }
    }
    pub const fn with_params(collected: Grams, due: Option<Grams>, status: AccStatusChange) -> Self {
        TrStoragePhase {
            storage_fees_collected: collected,
            storage_fees_due: due,
            status_change: status
        }
    }
}

impl Serializable for TrStoragePhase {
    fn write_to(&self, cell: &mut BuilderData) -> Result<()> {
        self.storage_fees_collected.write_to(cell)?;
        self.storage_fees_due.write_maybe_to(cell)?;
        self.status_change.write_to(cell)?;

        Ok(())
    }
}

impl Deserializable for TrStoragePhase {
    fn read_from(&mut self, cell: &mut SliceData) -> Result<()> {
        self.storage_fees_collected.read_from(cell)?;
        self.storage_fees_due = Grams::read_maybe_from(cell)?;
        self.status_change.read_from(cell)?;

        Ok(())
    }
}

/*
tr_phase_bounce_negfunds$00 = TrBouncePhase;

tr_phase_bounce_nofunds$01
  msg_size:StorageUsed
  req_fwd_fees:Grams
= TrBouncePhase;

tr_phase_bounce_ok$1
  msg_size:StorageUsed
  msg_fees:Grams
  fwd_fees:Grams
= TrBouncePhase;
*/
#[derive(Clone, Debug, Default, Eq, PartialEq)]
pub struct TrBouncePhaseNofunds {
    pub msg_size: StorageUsedShort,
    pub req_fwd_fees: Grams,
}

#[derive(Clone, Debug, Default, Eq, PartialEq)]
pub struct TrBouncePhaseOk {
    pub msg_size: StorageUsedShort,
    pub msg_fees: Grams,
    pub fwd_fees: Grams,
}

#[derive(Clone, Debug, Eq, PartialEq)]
pub enum TrBouncePhase {
    Negfunds,
    Nofunds(TrBouncePhaseNofunds),
    Ok(TrBouncePhaseOk),
}

impl Default for TrBouncePhase {
    fn default() -> Self {
        TrBouncePhase::Negfunds
    }
}

impl TrBouncePhase {
    pub const fn default() -> Self {
        TrBouncePhase::Negfunds
    }
    pub const fn ok(msg_size: StorageUsedShort, msg_fees: Grams, fwd_fees: Grams) -> Self {
        TrBouncePhase::Ok(TrBouncePhaseOk::with_params(msg_size, msg_fees, fwd_fees))
    }
    pub const fn no_funds(msg_size: StorageUsedShort, req_fwd_fees: Grams) -> Self {
        TrBouncePhase::Nofunds(TrBouncePhaseNofunds::with_params(msg_size, req_fwd_fees))
    }
}

impl Serializable for TrBouncePhase {
    fn write_to(&self, cell: &mut BuilderData) -> Result<()> {
        match self {
            TrBouncePhase::Negfunds => {
                //tr_phase_bounce_negfunds$00
                cell.append_bits(0b00, 2)?;
            },
            TrBouncePhase::Nofunds(bp) => {
                // tr_phase_bounce_nofunds$01
                cell.append_bits(0b01, 2)?;
                bp.msg_size.write_to(cell)?; // msg_size:StorageUsed
                bp.req_fwd_fees.write_to(cell)?; // req_fwd_fees:Grams
            },
            TrBouncePhase::Ok(bp) => {
                // tr_phase_bounce_ok$1
                cell.append_bit_one()?;
                bp.msg_size.write_to(cell)?; // msg_size:StorageUsed
                bp.msg_fees.write_to(cell)?; // msg_fees:Grams
                bp.fwd_fees.write_to(cell)?; // fwd_fees:Grams
            },
        };
        Ok(())
    }
}

impl Deserializable for TrBouncePhase {
    fn read_from(&mut self, cell: &mut SliceData) -> Result<()> {
        if cell.get_next_bit()? {
            // tr_phase_bounce_ok$1
            let mut bp = TrBouncePhaseOk::default();
            bp.msg_size.read_from(cell)?; // msg_size:StorageUsed
            bp.msg_fees.read_from(cell)?; // msg_fees:Grams
            bp.fwd_fees.read_from(cell)?; // fwd_fees:Grams
            *self = TrBouncePhase::Ok(bp);
        } else if cell.get_next_bit()? {
            // tr_phase_bounce_nofunds$01
            let mut bp = TrBouncePhaseNofunds::default();
            bp.msg_size.read_from(cell)?; // msg_size:StorageUsed
            bp.req_fwd_fees.read_from(cell)?; // req_fwd_fees:Grams
            *self = TrBouncePhase::Nofunds(bp);
        } else {
            //tr_phase_bounce_negfunds$00
            *self = TrBouncePhase::Negfunds;
        }
        Ok(())
    }
}

impl TrBouncePhaseOk {
    pub const fn with_params(msg_size: StorageUsedShort, msg_fees: Grams, fwd_fees: Grams) -> Self {
        TrBouncePhaseOk {
            msg_size,
            msg_fees,
            fwd_fees,
        }
    }
}

impl TrBouncePhaseNofunds {
    pub const fn with_params(msg_size: StorageUsedShort, req_fwd_fees: Grams) -> Self {
        TrBouncePhaseNofunds {
            msg_size,
            req_fwd_fees,
        }
    }
}

/*
tr_phase_credit$_
    due_fees_collected:(Maybe Grams)
    credit:CurrencyCollection
= TrCreditPhase;
*/
#[derive(Clone, Debug, Eq, PartialEq)]
pub struct TrCreditPhase {
    pub due_fees_collected: Option<Grams>,
    pub credit: CurrencyCollection,
}

impl TrCreditPhase {
    pub const fn default() -> Self {
        TrCreditPhase::with_params(None, CurrencyCollection::default())
    }
    pub const fn with_params(due_fees_collected: Option<Grams>, credit: CurrencyCollection) -> Self {
        TrCreditPhase {
            due_fees_collected,
            credit,
        }
    }
}

impl Default for TrCreditPhase {
    fn default() -> Self {
        TrCreditPhase {
            due_fees_collected: None,
            credit: CurrencyCollection::default(),
        }
    }
}

impl Serializable for TrCreditPhase {
    fn write_to(&self, cell: &mut BuilderData) -> Result<()> {
        self.due_fees_collected.write_maybe_to(cell)?;
        self.credit.write_to(cell)?;
        Ok(())
    }
}

impl Deserializable for TrCreditPhase {
    fn read_from(&mut self, cell: &mut SliceData) -> Result<()> {
        self.due_fees_collected = Grams::read_maybe_from(cell)?;
        self.credit.read_from(cell)?;
        Ok(())
    }
}

/*
tick$0 = TickTock;
tock$1 = TickTock;
There are two kinds of TickTock: in transaction and in messages.
*/
#[derive(PartialEq, Eq, Clone, Debug)]
pub enum TransactionTickTock {
    Tick,
    Tock
}

impl TransactionTickTock {
    pub fn is_tick(&self) -> bool {
        self == &TransactionTickTock::Tick
    }
    pub fn is_tock(&self) -> bool {
        self == &TransactionTickTock::Tock
    }
}

impl Default for TransactionTickTock {
    fn default() -> Self {
        TransactionTickTock::Tick
    }
}

impl Serializable for TransactionTickTock {
    fn write_to(&self, cell: &mut BuilderData) -> Result<()> {
        match self {
            TransactionTickTock::Tick => cell.append_bit_zero()?,
            TransactionTickTock::Tock => cell.append_bit_one()?,
        };
        Ok(())
    }
}

impl Deserializable for TransactionTickTock {
    fn read_from(&mut self, cell: &mut SliceData) -> Result<()> {
        if cell.get_next_bit()? {
            *self =  TransactionTickTock::Tock
        } else {
            *self =  TransactionTickTock::Tick
        }
        Ok(())
    }
}

#[derive(Clone, Debug, Default, Eq, PartialEq)]
pub struct TrActionPhase {
    pub success: bool,
    pub valid: bool,
    pub no_funds: bool,
    pub status_change: AccStatusChange,
    // TODO: remove two next Options and store if it is not zero
    pub total_fwd_fees: Option<Grams>,
    pub total_action_fees: Option<Grams>,
    pub result_code: i32,
    pub result_arg: Option<i32>,
    pub tot_actions: i16,
    pub spec_actions: i16,
    pub skipped_actions: i16,
    pub msgs_created: i16,
    pub action_list_hash: UInt256,
    pub tot_msg_size: StorageUsedShort,
}

impl TrActionPhase {
    pub fn add_fwd_fees(&mut self, fees: Grams) {
        if !fees.is_zero() {
            self.total_fwd_fees.get_or_insert(Grams::zero()).add_checked(fees.as_u128());
        }
    }
    pub fn total_fwd_fees(&self) -> Grams {
        self.total_fwd_fees.clone().unwrap_or_default()
    }
    pub fn add_action_fees(&mut self, fees: Grams) {
        if !fees.is_zero() {
            self.total_action_fees.get_or_insert(Grams::zero()).add_checked(fees.as_u128());
        }
    }
    pub fn total_action_fees(&self) -> Grams {
        self.total_action_fees.clone().unwrap_or_default()
    }
}

impl Serializable for TrActionPhase {
    fn write_to(&self, cell: &mut BuilderData) -> Result<()> {
        cell.append_bit_bool(self.success)? // success:Bool
            .append_bit_bool(self.valid)? // valid:Bool
            .append_bit_bool(self.no_funds)?; // no_funds:Bool
        self.status_change.write_to(cell)?; // status_change:AccStatusChange
        self.total_fwd_fees.write_maybe_to(cell)?; // total_fwd_fees:(Maybe Grams)
        self.total_action_fees.write_maybe_to(cell)?; // total_action_fees:(Maybe Grams)
        self.result_code.write_to(cell)?; // result_code:int32
        self.result_arg.write_maybe_to(cell)?; // result_arg:(Maybe int32)
        self.tot_actions.write_to(cell)?; // tot_actions:uint16
        self.spec_actions.write_to(cell)?; // spec_actions:uint16
        self.skipped_actions.write_to(cell)?; // skipped_actions: uint16
        self.msgs_created.write_to(cell)?; // msgs_created:uint16
        self.action_list_hash.write_to(cell)?; // action_list_hash:uint256
        self.tot_msg_size.write_to(cell)?; // tot_msg_size:StorageUsed
        Ok(())
    }
}

impl Deserializable for TrActionPhase {
    fn read_from(&mut self, cell: &mut SliceData) -> Result<()> {
        self.success = cell.get_next_bit()?; // success:Bool
        self.valid = cell.get_next_bit()?; // valid:Bool
        self.no_funds = cell.get_next_bit()?; // no_funds:Bool
        self.status_change.read_from(cell)?; // status_change:AccStatusChange
        self.total_fwd_fees = Grams::read_maybe_from(cell)?; // total_fwd_fees:(Maybe Grams)
        self.total_action_fees = Grams::read_maybe_from(cell)?; // total_action_fees:(Maybe Grams)
        self.result_code.read_from(cell)?; // result_code:int32
        self.result_arg = i32::read_maybe_from(cell)?; // result_arg:(Maybe int32)
        self.tot_actions.read_from(cell)?; // tot_actions:uint16
        self.spec_actions.read_from(cell)?; // spec_actions:uint16
        self.skipped_actions.read_from(cell)?; // skipped_actions: uint16
        self.msgs_created.read_from(cell)?; // msgs_created:uint16
        self.action_list_hash.read_from(cell)?; // action_list_hash:uint256
        self.tot_msg_size.read_from(cell)?; // tot_msg_size:StorageUsed
        Ok(())
    }
}

/*
split_merge_info$_
  cur_shard_pfx_len:(## 6)
  acc_split_depth:(##6)
  this_addr:uint256
  sibling_addr:uint256
= SplitMergeInfo;
*/

#[derive(Clone, Debug, Default, Eq, PartialEq)]
pub struct SplitMergeInfo {
    pub cur_shard_pfx_len: u8,
    pub acc_split_depth:  u8,
    pub this_addr: UInt256,
    pub sibling_addr: UInt256,
}

impl Serializable for SplitMergeInfo {
    fn write_to(&self, cell: &mut BuilderData) -> Result<()> {
        if 0 != self.cur_shard_pfx_len & 0b11000000 {
            fail!(
                BlockError::InvalidData("self.cur_shard_pfx_len is too long".to_string())
            )
        } else {
            cell.append_bits(self.cur_shard_pfx_len as usize, 6)?;
        }
        if 0 != self.acc_split_depth & 0b11000000 {
            fail!(
                BlockError::InvalidData("self.acc_split_depth is too long".to_string())
            )
        } else {
            cell.append_bits(self.acc_split_depth as usize, 6)?;
        }
        self.this_addr.write_to(cell)?;
        self.sibling_addr.write_to(cell)?;
        Ok(())
    }
}

impl Deserializable for SplitMergeInfo {
    fn read_from(&mut self, cell: &mut SliceData) -> Result<()> {
        self.cur_shard_pfx_len = cell.get_next_bits(6)?[0] >> 2;
        self.acc_split_depth = cell.get_next_bits(6)?[0] >> 2;
        self.this_addr.read_from(cell)?;
        self.sibling_addr.read_from(cell)?;
        Ok(())
    }
}


/*
trans_ord$0000
    storage_ph:(Maybe TrStoragePhase)
    credit_ph:(Maybe TrCreditPhase)
    compute_ph:TrComputePhase
    action:(Maybe ^TrActionPhase)
    aborted:Boolean
    bounce:(Maybe TrBouncePhase)
    destroyed:Boolean
*/
#[derive(Clone, Debug, Default, Eq, PartialEq)]
pub struct TransactionDescrOrdinary {
    pub credit_first: bool,
    pub storage_ph: Option<TrStoragePhase>,
    pub credit_ph: Option<TrCreditPhase>,
    pub compute_ph: TrComputePhase,
    pub action: Option<TrActionPhase>,
    pub aborted: bool,
    pub bounce: Option<TrBouncePhase>,
    pub destroyed: bool
}

impl Serializable for TransactionDescrOrdinary {
    fn write_to(&self, cell: &mut BuilderData) -> Result<()> {
        // constructor tag is written in TransactionDescr::write_to
        cell.append_bit_bool(self.credit_first)?;
        self.storage_ph.write_maybe_to(cell)?;
        self.credit_ph.write_maybe_to(cell)?;
        self.compute_ph.write_to(cell)?;
        cell.append_bit_bool(self.action.is_some())?;
        cell.append_bit_bool(self.aborted)?;
        self.bounce.write_maybe_to(cell)?;
        cell.append_bit_bool(self.destroyed)?;

        if let Some(a) = &self.action {
            cell.append_reference_cell(a.serialize()?);
        }

        Ok(())
    }
}

impl Deserializable for TransactionDescrOrdinary {
    fn read_from(&mut self, cell: &mut SliceData) -> Result<()> {
        // constructor tag is read in TransactionDescr::write_to
        self.credit_first = cell.get_next_bit()?;
        self.storage_ph = TrStoragePhase::read_maybe_from(cell)?;
        self.credit_ph = TrCreditPhase::read_maybe_from(cell)?;
        self.compute_ph.read_from(cell)?;
        self.action = if cell.get_next_bit()? {
            let mut ap = TrActionPhase::default();
            ap.read_from_reference(cell)?;
            Option::Some(ap)
        } else {
            Option::None
        };
        self.aborted = cell.get_next_bit()?;
        self.bounce = TrBouncePhase::read_maybe_from(cell)?;
        self.destroyed = cell.get_next_bit()?;
        Ok(())
    }
}

/*
trans_storage$0001
    storage_ph:TrStoragePhase
constructor tag is written and read in TransactionDescr::write_to
*/
type TransactionDescrStorage = TrStoragePhase;

/*
trans_tick_tock$001
    tt:TickTock
    storage:TrStoragePhase
    compute_ph:TrComputePhase
    action:(Maybe ^TrActionPhase)
    aborted:Boolean
    destroyed:Boolean
*/
#[derive(Clone, Debug, Default, Eq, PartialEq)]
pub struct TransactionDescrTickTock {
    pub tt: TransactionTickTock,
    pub storage: TrStoragePhase,
    pub compute_ph: TrComputePhase,
    pub action: Option<TrActionPhase>,
    pub aborted: bool,
    pub destroyed: bool,
}

impl TransactionDescrTickTock {
    pub fn tick() -> Self {
        Self {
            tt: TransactionTickTock::Tick,
            ..Self::default()
        }
    }
    pub fn tock() -> Self {
        Self {
            tt: TransactionTickTock::Tock,
            ..Self::default()
        }
    }
}

impl Serializable for TransactionDescrTickTock {
    fn write_to(&self, cell: &mut BuilderData) -> Result<()> {
        self.tt.write_to(cell)?;
        self.storage.write_to(cell)?;
        self.compute_ph.write_to(cell)?;
        cell.append_bit_bool(self.action.is_some())?;
        cell.append_bit_bool(self.aborted)?;
        cell.append_bit_bool(self.destroyed)?;

        if let Some(a) = &self.action {
            cell.append_reference_cell(a.serialize()?);
        }

        Ok(())
    }
}

impl Deserializable for TransactionDescrTickTock {
    fn read_from(&mut self, cell: &mut SliceData) -> Result<()> {
        // self.tt.read_from(cell)?;
        self.storage.read_from(cell)?;
        self.compute_ph.read_from(cell)?;
        self.action = if cell.get_next_bit()? {
            let mut ap = TrActionPhase::default();
            ap.read_from_reference(cell)?;
            Option::Some(ap)
        } else {
            Option::None
        };
        self.aborted = cell.get_next_bit()?;
        self.destroyed = cell.get_next_bit()?;
        Ok(())
    }
}

/*
trans_split_prepare$0100
    split_info:SplitMergeInfo
    compute_ph:TrComputePhase
    action:(Maybe ^TrActionPhase)
    aborted:Boolean
    destroyed:Boolean
*/
#[derive(Clone, Debug, Default, Eq, PartialEq)]
pub struct TransactionDescrSplitPrepare {
    pub split_info: SplitMergeInfo,
    pub compute_ph: TrComputePhase,
    pub action: Option<TrActionPhase>,
    pub aborted: bool,
    pub destroyed: bool,
}

impl Serializable for TransactionDescrSplitPrepare {
    fn write_to(&self, cell: &mut BuilderData) -> Result<()> {
        self.split_info.write_to(cell)?;
        self.compute_ph.write_to(cell)?;
        cell.append_bit_bool(self.action.is_some())?;
        cell.append_bit_bool(self.aborted)?;
        cell.append_bit_bool(self.destroyed)?;

        if let Some(a) = &self.action {
            cell.append_reference_cell(a.serialize()?);
        }

        Ok(())
    }
}

impl Deserializable for TransactionDescrSplitPrepare {
    fn read_from(&mut self, cell: &mut SliceData) -> Result<()> {
        self.split_info.read_from(cell)?;
        self.compute_ph.read_from(cell)?;
        self.action = if cell.get_next_bit()? {
            let mut ap = TrActionPhase::default();
            ap.read_from_reference(cell)?;
            Option::Some(ap)
        } else {
            Option::None
        };
        self.aborted = cell.get_next_bit()?;
        self.destroyed = cell.get_next_bit()?;
        Ok(())
    }
}

/*
trans_split_install$0101
    split_info:SplitMergeInfo
    prepare_transaction:^Transaction
    installed:Boolean
*/
#[derive(Clone, Debug, Default, Eq, PartialEq)]
pub struct TransactionDescrSplitInstall {
    pub split_info: SplitMergeInfo,
    pub prepare_transaction: Arc<Transaction>,
    pub installed: bool,
}

impl Serializable for TransactionDescrSplitInstall {
    fn write_to(&self, cell: &mut BuilderData) -> Result<()> {
        self.split_info.write_to(cell)?;
        cell.append_bit_bool(self.installed)?;
        cell.append_reference_cell(self.prepare_transaction.serialize()?);
        Ok(())
    }
}

impl Deserializable for TransactionDescrSplitInstall {
    fn read_from(&mut self, cell: &mut SliceData) -> Result<()> {
        self.split_info.read_from(cell)?;
        self.installed = cell.get_next_bit()?;

        let tr = Transaction::construct_from_reference(cell)?;
        self.prepare_transaction = Arc::new(tr);

        Ok(())
    }
}

/*
trans_merge_prepare$0110
    split_info:SplitMergeInfo
    storage_ph:TrStoragePhase
    aborted:Boolean
*/
#[derive(Clone, Debug, Default, Eq, PartialEq)]
pub struct TransactionDescrMergePrepare {
    pub split_info: SplitMergeInfo,
    pub storage_ph: TrStoragePhase,
    pub aborted: bool,
}

impl Serializable for TransactionDescrMergePrepare {
    fn write_to(&self, cell: &mut BuilderData) -> Result<()> {
        self.split_info.write_to(cell)?;
        self.storage_ph.write_to(cell)?;
        cell.append_bit_bool(self.aborted)?;
        Ok(())
    }
}

impl Deserializable for TransactionDescrMergePrepare {
    fn read_from(&mut self, cell: &mut SliceData) -> Result<()> {
        self.split_info.read_from(cell)?;
        self.storage_ph.read_from(cell)?;
        self.aborted = cell.get_next_bit()?;
        Ok(())
    }
}

/*
trans_merge_install$0111
    split_info:SplitMergeInfo
    prepare_transaction:^Transaction
    credit_ph:(Maybe TrCreditPhase)
    compute_ph:TrComputePhase
    action:(Maybe ^TrActionPhase)
    aborted:Boolean
    destroyed:Boolean
*/
#[derive(Clone, Debug, Default, Eq, PartialEq)]
pub struct TransactionDescrMergeInstall {
    pub split_info: SplitMergeInfo,
    pub prepare_transaction: Arc<Transaction>,
    pub credit_ph: Option<TrCreditPhase>,
    pub compute_ph: TrComputePhase,
    pub action: Option<TrActionPhase>,
    pub aborted: bool,
    pub destroyed: bool,
}

impl Serializable for TransactionDescrMergeInstall {
    fn write_to(&self, cell: &mut BuilderData) -> Result<()> {
        self.split_info.write_to(cell)?;
        cell.append_reference_cell(self.prepare_transaction.serialize()?);
        self.credit_ph.write_maybe_to(cell)?;
        self.compute_ph.write_to(cell)?;
        cell.append_bit_bool(self.action.is_some())?;
        cell.append_bit_bool(self.aborted)?;
        cell.append_bit_bool(self.destroyed)?;

        if let Some(a) = &self.action {
            cell.append_reference_cell(a.serialize()?);
        }

        Ok(())
    }
}

impl Deserializable for TransactionDescrMergeInstall {
    fn read_from(&mut self, cell: &mut SliceData) -> Result<()> {
        self.split_info.read_from(cell)?;

        let tr = Transaction::construct_from_reference(cell)?;
        self.prepare_transaction = Arc::new(tr);

        self.credit_ph = TrCreditPhase::read_maybe_from(cell)?;
        self.compute_ph.read_from(cell)?;
        self.action = if cell.get_next_bit()? {
            let mut ap = TrActionPhase::default();
            ap.read_from_reference(cell)?;
            Option::Some(ap)
        } else {
            Option::None
        };
        self.aborted = cell.get_next_bit()?;
        self.destroyed = cell.get_next_bit()?;
        Ok(())
    }
}

#[derive(Debug, Clone)]
pub struct CopyleftReward {
    pub reward: Grams,
    pub address: AccountId,
}

#[derive(Clone, Debug, Eq, PartialEq)]
pub enum TransactionDescr {
    Ordinary(TransactionDescrOrdinary),
    Storage(TransactionDescrStorage),
    TickTock(TransactionDescrTickTock),
    SplitPrepare(TransactionDescrSplitPrepare),
    SplitInstall(TransactionDescrSplitInstall),
    MergePrepare(TransactionDescrMergePrepare),
    MergeInstall(TransactionDescrMergeInstall)
}

impl Default for TransactionDescr {
    fn default() -> Self {
        TransactionDescr::Ordinary(TransactionDescrOrdinary::default())
    }
}

impl TransactionDescr {
    pub fn is_aborted(&self) -> bool {
        match self {
            TransactionDescr::Ordinary(ref desc) => { desc.aborted },
            TransactionDescr::TickTock(ref desc) => { desc.aborted },
            TransactionDescr::SplitPrepare(ref desc) => { desc.aborted },
            TransactionDescr::MergePrepare(ref desc) => { desc.aborted },
            TransactionDescr::MergeInstall(ref desc) => { desc.aborted },
            _ => false,
        }
    }

    pub fn compute_phase_ref(&self) -> Option<&TrComputePhase> {
        match self {
            TransactionDescr::Ordinary(ref desc) => Some(&desc.compute_ph),
            TransactionDescr::TickTock(ref desc) => Some(&desc.compute_ph),
            TransactionDescr::SplitPrepare(ref desc) => Some(&desc.compute_ph),
            TransactionDescr::MergeInstall(ref desc) => Some(&desc.compute_ph),
            _ => None,
        }
    }

    pub fn action_phase_ref(&self) -> Option<&TrActionPhase> {
        match self {
            TransactionDescr::Ordinary(ref desc) => desc.action.as_ref(),
            TransactionDescr::TickTock(ref desc) => desc.action.as_ref(),
            TransactionDescr::SplitPrepare(ref desc) => desc.action.as_ref(),
            TransactionDescr::MergeInstall(ref desc) => desc.action.as_ref(),
            _ => None,
        }
    }

    pub fn is_credit_first(&self) -> Option<bool> {
        match self {
            TransactionDescr::Ordinary(ref tr) => Some(tr.credit_first),
            _ => None,
        }
    }

    pub fn is_split(&self) -> bool {
        matches!(self, TransactionDescr::SplitPrepare(_) | TransactionDescr::SplitInstall(_))
    }

    pub fn is_merge(&self) -> bool {
        matches!(self, TransactionDescr::MergePrepare(_) | TransactionDescr::MergeInstall(_))
    }

    fn append_to_storage_used(&mut self, cell: &Cell) {
        match self {
            TransactionDescr::Ordinary(ref mut desc) => {
                if let Some(ref mut bounce) = desc.bounce {
                    match bounce {
                        TrBouncePhase::Nofunds(ref mut no_funds) => { no_funds.msg_size.append(cell); },
                        TrBouncePhase::Ok(ref mut ok) => { ok.msg_size.append(cell); },
                        _ => (),
                    };
                }
                if let Some(ref mut action) = desc.action {
                    action.tot_msg_size.append(cell);
                }
            },
            TransactionDescr::TickTock(ref mut desc) => {
                if let Some(ref mut action) = desc.action {
                    action.tot_msg_size.append(cell);
                }
            },
            TransactionDescr::SplitPrepare(ref mut desc) => {
                if let Some(ref mut action) = desc.action {
                    action.tot_msg_size.append(cell);
                }
            },
            TransactionDescr::MergeInstall(ref mut desc) => {
                if let Some(ref mut action) = desc.action {
                    action.tot_msg_size.append(cell);
                }
            },
            _ => (),
        }
    }

    ///
    /// mark the transaction as aborted
    ///
    pub fn mark_as_aborted(&mut self) {
        match self {
            TransactionDescr::Ordinary(ref mut desc) => { desc.aborted = true; },
            TransactionDescr::TickTock(ref mut desc) => { desc.aborted = true; },
            TransactionDescr::SplitPrepare(ref mut desc) => { desc.aborted = true; },
            TransactionDescr::MergePrepare(ref mut desc) => { desc.aborted = true; },
            TransactionDescr::MergeInstall(ref mut desc) => { desc.aborted = true; },
            _ => (),
        };
    }
}

impl Serializable for TransactionDescr {
    fn write_to(&self, cell: &mut BuilderData) -> Result<()> {
        match self {
            TransactionDescr::Ordinary(o) => {
                cell.append_bits(0b0000, 4)?;
                o.write_to(cell)?;
            },
            TransactionDescr::Storage(s) => {
                cell.append_bits(0b0001, 4)?;
                s.write_to(cell)?;
            },
            TransactionDescr::TickTock(tt) => {
                cell.append_bits(0b001, 3)?;
                tt.write_to(cell)?;
            },
            TransactionDescr::SplitPrepare(sp) => {
                cell.append_bits(0b0100, 4)?;
                sp.write_to(cell)?;
            },
            TransactionDescr::SplitInstall(si) => {
                cell.append_bits(0b0101, 4)?;
                si.write_to(cell)?;
            },
            TransactionDescr::MergePrepare(mp) => {
                cell.append_bits(0b0110, 4)?;
                mp.write_to(cell)?;
            },
            TransactionDescr::MergeInstall(mi) => {
                cell.append_bits(0b0111, 4)?;
                mi.write_to(cell)?;
            }
        }
        Ok(())
    }
}

impl Deserializable for TransactionDescr {
    fn read_from(&mut self, cell: &mut SliceData) -> Result<()> {
        match cell.get_next_bits(4)?[0] {
            0b0000_0000 => {
                let mut o = TransactionDescrOrdinary::default();
                o.read_from(cell)?;
                *self = TransactionDescr::Ordinary(o);
            }
            0b0001_0000 => {
                let mut s = TransactionDescrStorage::default();
                s.read_from(cell)?;
                *self = TransactionDescr::Storage(s);
            }
            0b0010_0000 => {
                let mut tt = TransactionDescrTickTock::tick();
                tt.read_from(cell)?;
                *self = TransactionDescr::TickTock(tt);
            }
            0b0011_0000 => {
                let mut tt = TransactionDescrTickTock::tock();
                tt.read_from(cell)?;
                *self = TransactionDescr::TickTock(tt);
            }
            0b0100_0000 => {
                let mut sp = TransactionDescrSplitPrepare::default();
                sp.read_from(cell)?;
                *self = TransactionDescr::SplitPrepare(sp);
            }
            0b0101_0000 => {
                let mut si = TransactionDescrSplitInstall::default();
                si.read_from(cell)?;
                *self = TransactionDescr::SplitInstall(si);
            }
            0b0110_0000 => {
                let mut mp = TransactionDescrMergePrepare::default();
                mp.read_from(cell)?;
                *self = TransactionDescr::MergePrepare(mp);
            }
            0b0111_0000 => {
                let mut mi = TransactionDescrMergeInstall::default();
                mi.read_from(cell)?;
                *self = TransactionDescr::MergeInstall(mi);
            }
            tag => fail!(
                BlockError::InvalidConstructorTag {
                    t: tag as u32,
                    s: "TransactionDescr".to_string()
                }
            )
        }
        Ok(())
    }
}


/*
update_hashes#72 {X:Type} old_hash:bits256 new_hash:bits256
  = HASH_UPDATE X;
*/
const HASH_UPDATE_TAG: u8 = 0x72;
#[derive(Clone, Default, Debug, Eq, PartialEq)]
pub struct HashUpdate {
    pub old_hash: UInt256,
    pub new_hash: UInt256,
}

impl HashUpdate {
    // Creates new instance of HashUpdate with given hashes
    pub fn with_hashes(old_hash: UInt256, new_hash: UInt256) -> Self {
        HashUpdate {old_hash, new_hash}
    }
}

impl Serializable for HashUpdate {
    fn write_to(&self, cell: &mut BuilderData) -> Result<()> {
        cell.append_u8(HASH_UPDATE_TAG)?;
        self.old_hash.write_to(cell)?;
        self.new_hash.write_to(cell)?;
        Ok(())
    }
}

impl Deserializable for HashUpdate {
    fn read_from(&mut self, cell: &mut SliceData) -> Result<()> {
        let tag = cell.get_next_byte()?;
        if tag != HASH_UPDATE_TAG {
            fail!(
                BlockError::InvalidConstructorTag {
                    t: tag as u32,
                    s: "HashUpdate".to_string()
                }
            )
        }
        self.old_hash.read_from(cell)?;
        self.new_hash.read_from(cell)?;
        Ok(())
    }
}

#[derive(Clone, Default)]
pub struct U15(pub i16);

impl U15 {
    pub fn from_lt(lt: u64) -> Self {
        Self(lt as i16)
    }
}

impl Serializable for U15 {
    fn write_to(&self, cell: &mut BuilderData) -> Result<()> {
        cell.append_bits(self.0 as usize, 15)?;
        Ok(())
    }
}

impl Deserializable for U15 {
    fn read_from(&mut self, slice: &mut SliceData) -> Result<()> {
        self.0 = slice.get_next_int(15)? as i16;
        Ok(())
    }
}

define_HashmapE!{OutMessages, 15, InRefValue<Message>}

pub type TransactionId = UInt256;

/*
transaction$0111
    account_addr:bits256
    lt:uint64
    prev_trans_hash:bits256
    prev_trans_lt:uint64
    now:uint32
    outmsg_cnt:uint15
    orig_status:AccountStatus
    end_status:AccountStatus
    ^[  in_msg:(Maybe ^(Message Any))
        out_msgs:(HashmapE 15 ^(Message Any)) ]
    total_fees:CurrencyCollection
    state_update:^(HASH_UPDATE Account)
    description:^TransactionDescr
= Transaction;
*/
#[derive(Debug, Clone)]
pub struct Transaction {
    pub account_addr: AccountId,
    pub lt: u64,
    pub prev_trans_hash: UInt256,
    pub prev_trans_lt: u64,
    pub now: u32,
    pub outmsg_cnt: i16,
    pub orig_status: AccountStatus,
    pub end_status: AccountStatus,
    pub in_msg: Option<ChildCell<Message>>,
    pub out_msgs: OutMessages,
<<<<<<< HEAD
    pub total_fees: CurrencyCollection,
    pub state_update: ChildCell<HashUpdate>,
    pub description: ChildCell<TransactionDescr>,
=======
    total_fees: CurrencyCollection,
    state_update: ChildCell<HashUpdate>,
    description: ChildCell<TransactionDescr>,
    copyleft_reward: Option<CopyleftReward>, // don't serialised
>>>>>>> 7243ec8b
}

impl Transaction {

    /// create new transaction
    pub fn with_address_and_status(account_addr: AccountId, orig_status: AccountStatus) -> Self {
        Transaction {
            account_addr,
            lt: 0,
            prev_trans_hash: UInt256::default(),
            prev_trans_lt: 0,
            now: 0,
            outmsg_cnt: 0,
            orig_status,
            end_status: AccountStatus::AccStateActive,
            in_msg: None,
            out_msgs: OutMessages::default(),
            total_fees: CurrencyCollection::default(),
            state_update: ChildCell::default(),
            description: ChildCell::default(),
            copyleft_reward: None,
        }
    }

    pub fn with_account_and_message(account: &Account, msg: &Message, lt: u64) -> Result<Self> {
        let account_addr = match account.get_id() {
            Some(account_addr) => account_addr,
            None => msg.int_dst_account_id().ok_or_else(|| error!("cannot resolve destination address of message"))?
        };
        Ok(Transaction {
            account_addr,
            lt,
            prev_trans_hash: UInt256::default(),
            prev_trans_lt: 0,
            now: 0,
            outmsg_cnt: 0,
            orig_status: account.status(),
            end_status: account.status(),
            in_msg: Some(ChildCell::with_struct(msg)?),
            out_msgs: OutMessages::default(),
            total_fees: CurrencyCollection::default(),
            state_update: ChildCell::default(),
            description: ChildCell::default(),
            copyleft_reward: None,
        })
    }

    /// Get account address of transaction
    pub fn account_id(&self) -> &AccountId {
        &self.account_addr
    }

    /// set transaction time
    pub fn set_logical_time(&mut self, lt: u64) {
        self.lt = lt;
    }

    /// get transaction logical time
    pub fn logical_time(&self) -> u64 {
        self.lt
    }

    /// get hash of previous transaction
    pub fn prev_trans_hash(&self) -> &UInt256 {
        &self.prev_trans_hash
    }

    pub fn set_prev_trans_hash(&mut self, hash: UInt256) {
        self.prev_trans_hash = hash
    }

    /// get logical time of previous transaction
    pub fn prev_trans_lt(&self) -> u64 {
        self.prev_trans_lt
    }

    pub fn set_prev_trans_lt(&mut self, lt: u64) {
        self.prev_trans_lt = lt
    }

    /// set end status accaunt
    pub fn set_end_status(&mut self, end_status: AccountStatus) {
        self.end_status = end_status;
    }

    /// add fee
    pub fn add_fee_grams(&mut self, fee: &Grams) -> Result<bool> {
        self.total_fees.grams.add(fee)
    }

    /// set total fees
    pub fn set_total_fees(&mut self, fees: CurrencyCollection) {
        self.total_fees = fees;
    }

    /// get total fees
    pub fn total_fees(&self) -> &CurrencyCollection { &self.total_fees }

    /// get total fees mutable
    pub fn total_fees_mut(&mut self) -> &mut CurrencyCollection {
        &mut self.total_fees
    }

    ///
    /// Calculate total transaction fees
    /// transaction fees is the amount fee for all out-messages
    ///
//    pub fn calc_total_fees(&mut self) -> &CurrencyCollection {
//        self.total_fees = CurrencyCollection::default();
        // TODO uncomment after merge with feature-block-builder
        /*for msg in self.out_msgs.iter() {
            if let Some(fee) = msg.get_fee()
            {
                total += fee;
            }
        }*/
//        &self.total_fees
//    }

    pub fn read_in_msg(&self) -> Result<Option<Message>> {
        Ok(
            match self.in_msg {
                Some(ref in_msg) => Some(in_msg.read_struct()?),
                None => None
            }
        )
    }

    pub fn write_in_msg(&mut self, value: Option<&Message>) -> Result<()> {
        self.in_msg = value.map(ChildCell::with_struct).transpose()?;
        Ok(())
    }

    pub fn set_in_msg_cell(&mut self, msg_cell: Cell) {
        self.in_msg = Some(ChildCell::with_cell(msg_cell));
    }

    pub fn in_msg_cell(&self) -> Option<Cell> {
        self.in_msg.as_ref().map(|c| c.cell())
    }

    /// get output message by index
    pub fn get_out_msg(&self, index: i16) -> Result<Option<Message>> {
        Ok(self.out_msgs.get(&U15(index))?.map(|msg| msg.0))
    }

    /// iterate output messages
    pub fn iterate_out_msgs<F>(&self, mut f: F) -> Result<()>
    where F: FnMut(Message) -> Result<bool> {
        self.out_msgs.iterate(|msg| f(msg.0)).map(|_|())
    }

    /// add output message to Hashmap
    pub fn add_out_message(&mut self, mgs: &Message) -> Result<()> {
        let msg_cell = mgs.serialize()?;

        let mut descr = self.read_description()?;
        descr.append_to_storage_used(&msg_cell);
        self.write_description(&descr)?;

        self.out_msgs.setref(
            &U15(self.outmsg_cnt),
            &msg_cell
        )?;
        self.outmsg_cnt += 1;
        Ok(())
    }


    pub fn read_state_update(&self) -> Result<HashUpdate> {
        self.state_update.read_struct()
    }

    pub fn write_state_update(&mut self, value: &HashUpdate) -> Result<()> {
        self.state_update.write_struct(value)
    }

    pub fn state_update_cell(&self)-> Cell {
        self.state_update.cell()
    }

    pub fn read_description(&self) -> Result<TransactionDescr> {
        self.description.read_struct()
    }

    pub fn write_description(&mut self, value: &TransactionDescr) -> Result<()> {
        self.description.write_struct(value)
    }

    pub fn description_cell(&self)-> Cell {
        self.description.cell()
    }

    pub fn msg_count(&self) -> i16 {
        self.outmsg_cnt
    }

    /// return now time
    pub fn now(&self) -> u32 {
        self.now
    }

    /// set now time
    pub fn set_now(&mut self, now: u32) {
        self.now = now;
    }

    pub fn copyleft_reward(&self) -> &Option<CopyleftReward> {
        &self.copyleft_reward
    }

    pub fn set_copyleft_reward(&mut self, reward: Option<CopyleftReward>) {
        self.copyleft_reward = reward;
    }

    pub fn prepare_proof(&self, block_root: &Cell) -> Result<Cell> {
        // proof for transaction and block info in block

        let usage_tree = UsageTree::with_root(block_root.clone());
        let block: Block = Block::construct_from(&mut usage_tree.root_slice())?;

        block.read_info()?;

        block
            .read_extra()?
            .read_account_blocks()?
            .get_serialized(self.account_id().clone())?
            .ok_or_else(||
                BlockError::InvalidArg(
                    "Transaction doesn't belong to given block \
                     (can't find account block)".to_string()
                )
            )?
            .transactions()
            .get(&self.logical_time())?
            .ok_or_else(||
                BlockError::InvalidArg(
                    "Transaction doesn't belong to given block".to_string()
                )
            )?;

        MerkleProof::create_by_usage_tree(block_root, usage_tree)?.serialize()
    }

    pub fn contains_out_msg(&self, msg: &Message, hash: &UInt256) -> bool {
        if let Some(created_lt) = msg.lt() {
            if (created_lt > self.lt) && (created_lt <= self.lt + self.outmsg_cnt as u64) {
                if let Ok(Some(msg_slice)) = self.out_msgs.get_as_slice(&U15::from_lt(created_lt - self.lt - 1)) {
                    if let Some(cell) = msg_slice.reference_opt(0) {
                        return cell.repr_hash() == hash
                    }
                }
            }
        }
        false
    }

    pub fn gas_used(&self) -> Option<u64> {
        if let Ok(description) = self.read_description() {
            if let Some(TrComputePhase::Vm(compute_ph)) = description.compute_phase_ref() {
                return Some(compute_ph.gas_used.as_u64())
            }
        }
        None
    }

}

impl PartialEq for Transaction {
    fn eq(&self, other: &Transaction) -> bool {
        self.account_addr == other.account_addr &&
        self.lt == other.lt &&
        self.prev_trans_hash == other.prev_trans_hash &&
        self.prev_trans_lt == other.prev_trans_lt &&
        self.now == other.now &&
        self.outmsg_cnt == other.outmsg_cnt &&
        self.orig_status == other.orig_status &&
        self.end_status == other.end_status &&
        self.in_msg == other.in_msg &&
        self.out_msgs == other.out_msgs &&
        self.total_fees == other.total_fees &&
        self.state_update == other.state_update &&
        self.description == other.description
    }
}

impl Eq for Transaction {}

impl Default for Transaction {
    fn default() -> Self {
        Transaction {
            account_addr: AccountId::from([0;32]),
            lt: 0,
            prev_trans_hash: UInt256::default(),
            prev_trans_lt: 0,
            now: 0,
            outmsg_cnt: 0,
            orig_status: AccountStatus::AccStateUninit,
            end_status: AccountStatus::AccStateUninit,
            in_msg: None,
            out_msgs: OutMessages::default(),
            total_fees: CurrencyCollection::default(),
            state_update: ChildCell::default(),
            description: ChildCell::default(),
            copyleft_reward: None,
        }
    }
}
const TRANSACTION_TAG : usize = 0x7;

impl Serializable for Transaction {
    fn write_to(&self, builder: &mut BuilderData) -> Result<()> {

        builder.append_bits(TRANSACTION_TAG, 4)?;
        self.account_addr.write_to(builder)?; // account_addr: AccountId,
        builder.append_u64(self.lt)?; // lt: u64,
        self.prev_trans_hash.write_to(builder)?;
        self.prev_trans_lt.write_to(builder)?;
        self.now.write_to(builder)?;
        builder.append_bits(self.outmsg_cnt as usize, 15)?; // outmsg_cnt: u15
        self.orig_status.write_to(builder)?; // orig_status: AccountStatus,
        self.end_status.write_to(builder)?; // end_status: AccountStatus
        // self.in_msg.write_maybe_to(builder)?;
        let mut builder1 = BuilderData::new();
        match &self.in_msg {
            Some(in_msg) => {
                builder1.append_bit_one()?;
                builder1.append_reference_cell(in_msg.cell());
            },
            None => {
                builder1.append_bit_zero()?;
            }
        };
        self.out_msgs.write_to(&mut builder1)?;
        builder.append_reference_cell(builder1.into_cell()?);
        self.total_fees.write_to(builder)?; // total_fees
        builder.append_reference_cell(self.state_update.cell()); // ^(HASH_UPDATE Account)
        builder.append_reference_cell(self.description.cell()); // ^TransactionDescr

        Ok(())
    }
}

impl Deserializable for Transaction {
    fn read_from(&mut self, cell: &mut SliceData) -> Result<()> {
        let tag = cell.get_next_int(4)? as usize;
        if tag != TRANSACTION_TAG {
            fail!(
                BlockError::InvalidConstructorTag {
                    t: tag as u32,
                    s: "Transaction".to_string()
                }
            )
        }
        self.account_addr.read_from(cell)?; // account_addr
        self.lt = cell.get_next_u64()?; // lt
        self.prev_trans_hash.read_from(cell)?;
        self.prev_trans_lt.read_from(cell)?;
        self.now.read_from(cell)?;
        self.outmsg_cnt = cell.get_next_int(15)? as i16; // outmsg_cnt
        self.orig_status.read_from(cell)?; // orig_status
        self.end_status.read_from(cell)?; // end_status
        let cell1 = &mut SliceData::from(cell.checked_drain_reference()?);
        if cell1.get_next_bit()? {
            let mut msg = ChildCell::default();
            msg.read_from_reference(cell1)?;
            self.in_msg = Some(msg);
        }
        self.out_msgs.read_from(cell1)?;
        self.total_fees.read_from(cell)?; // total_fees
        self.state_update.read_from_reference(cell)?; // ^(HASH_UPDATE Account)
        self.description.read_from_reference(cell)?; // ^TransactionDescr

        Ok(())
    }
}

define_HashmapAugE!(Transactions, 64, u64, InRefValue<Transaction>, CurrencyCollection);

impl Transactions {
    pub fn insert(&mut self, tr: &Transaction) -> Result<()> {
        let cell = tr.serialize()?;
        let lt = tr.logical_time();
        let total_fees = tr.total_fees();
        self.setref(&lt, &cell, total_fees)
    }
}

impl Augmentation<CurrencyCollection> for Transaction {
    fn aug(&self) -> Result<CurrencyCollection> {
        Ok(self.total_fees.clone())
    }
}

/// 4.2.15. Collection of all transactions of an account.
/// From Lite Client v11:
/// acc_trans#5 account_addr:bits256
///      transactions:(HashmapAug 64 ^Transaction CurrencyCollection)
///      state_update:^(HASH_UPDATE Account)
/// = AccountBlock;
#[derive(Clone, Debug, Default, Eq)]
pub struct AccountBlock {
    account_addr: AccountId,
    transactions: Transactions,      // HashmapAug 64 ^Transaction CurrencyCollection
    state_update: ChildCell<HashUpdate>,        // ^(HASH_UPDATE Account)
}

impl PartialEq for AccountBlock {
    fn eq(&self, other: &AccountBlock) -> bool {
        self.account_addr.eq(&other.account_addr)
            && self.transactions.eq(&other.transactions)
            && self.state_update.eq(&other.state_update)
    }
}

impl AccountBlock {
    pub fn with_address(account_addr: AccountId) -> AccountBlock {
        AccountBlock {
            account_addr,
            transactions: Transactions::default(),
            state_update: ChildCell::default(),
        }
    }

    pub fn with_transaction(account_addr: AccountId, transaction: &Transaction) -> Result<AccountBlock> {
        let mut transactions = Transactions::default();
        transactions.setref(
            &transaction.logical_time(),
            &transaction.serialize()?,
            transaction.total_fees()
        )?;
        Ok(AccountBlock {
            account_addr,
            transactions,
            state_update: transaction.state_update.clone(),
        })
    }

    pub fn with_params(account_addr: &AccountId, transactions: &Transactions, state_update: &HashUpdate) -> Result<Self> {
        Ok(Self{
            account_addr: account_addr.clone(),
            transactions: transactions.clone(),
            state_update: ChildCell::with_struct(state_update)?,
        })
    }

    /// add transaction to block
    pub fn add_transaction(&mut self, transaction: &Transaction) -> Result<()> {
        self.add_serialized_transaction(transaction, &transaction.serialize()?)
    }

    /// append serialized transaction to block (use to increase speed)
    pub fn add_serialized_transaction(&mut self, transaction: &Transaction, transaction_cell: &Cell) -> Result<()> {
        self.transactions.setref(
            &transaction.logical_time(),
            transaction_cell,
            transaction.total_fees()
        )?;
        Ok(())
    }

    /// get hash update for Account
    pub fn read_state_update(&self) -> Result<HashUpdate> {
        self.state_update.read_struct()
    }

    /// set hash update for Account
    pub fn write_state_update(&mut self, state_update: &HashUpdate) -> Result<()> {
        self.state_update.write_struct(state_update)
    }

    // get Block AccountId
    pub fn account_id(&self) -> &AccountId {
        &self.account_addr
    }

    // get Block AccountId as SliceData
    pub fn account_addr(&self) -> SliceData {
        self.account_addr.clone()
    }

    /// get sum of all acoount's transactions
    pub fn total_fee(&self) -> &CurrencyCollection {
        self.transactions.root_extra()
    }
    /// count of transactions
    pub fn transaction_count(&self) -> Result<usize> {
        match self.transactions.is_empty() {
            true => Ok(0),
            false => self.transactions.len()
        }
    }
    /// update
    pub fn calculate_and_write_state(&mut self, old_state: &ShardStateUnsplit, new_state: &ShardStateUnsplit) -> Result<()> {
        if self.transactions.is_empty() {
            fail!(BlockError::InvalidData("No transactions in account block".to_string()))
        } else if let Some(transaction) = self.transactions.single_value()? {
            // if block has only one transaction for account just copy state update from transaction
            self.write_state_update(&transaction.0.read_state_update()?)?;
        } else {
            // otherwice it is need to calculate Hash update
            let old_hash = old_state.read_accounts()?
                .get_serialized(self.account_addr.clone())?
                .ok_or_else(|| BlockError::Other(format!("Account should be in old shard state {:x}", self.account_addr)))?
                .account_cell().repr_hash();
            let new_hash = new_state.read_accounts()?
                .get_serialized(self.account_addr.clone())?
                .ok_or_else(|| BlockError::Other(format!("Account should be in new shard state {:x}", self.account_addr)))?
                .account_cell().repr_hash();
            self.write_state_update(&HashUpdate::with_hashes(old_hash, new_hash))?;
        }
        Ok(())
    }

    pub fn transaction_iterate<F> (&self, mut p: F) -> Result<bool>
    where F: FnMut(Transaction) -> Result<bool> {
        self.transactions.iterate_objects(|InRefValue(transaction)| p(transaction))
    }

    pub fn transaction_iterate_full<F> (&self, mut p: F) -> Result<bool>
    where F: FnMut(u64, Cell, CurrencyCollection) -> Result<bool> {
        self.transactions.iterate_slices_with_keys_and_aug(|key, transaction, aug|
            p(key, transaction.reference(0)?, aug))
    }

    pub fn transactions(&self) -> &Transactions {
        &self.transactions
    }

    pub fn transaction(&self, lt: u64) -> Result<Option<Transaction>> {
        Ok(self.transactions.get(&lt)?.map(|InRefValue(tr)| tr))
    }
}

const ACCOUNT_BLOCK_TAG : usize = 0x5;

impl Serializable for AccountBlock {
    fn write_to(&self, cell: &mut BuilderData) -> Result<()> {
        cell.append_bits(ACCOUNT_BLOCK_TAG, 4)?;
        self.account_addr.write_to(cell)?;                                  // account_addr: AccountId,
        self.transactions.write_hashmap_root(cell)?;
        cell.append_reference_cell(self.state_update.cell());      // ^(HASH_UPDATE Account)
        Ok(())
    }
}

impl Deserializable for AccountBlock {
    fn read_from(&mut self, slice: &mut SliceData) -> Result<()> {
        let tag = slice.get_next_int(4)? as usize;
        if tag != ACCOUNT_BLOCK_TAG {
            fail!(
                BlockError::InvalidConstructorTag {
                    t: tag as u32,
                    s: "AccountBlock".to_string()
                }
            )
        }
        self.account_addr.read_from(slice)?;                                 // account_addr

        let mut trs = Transactions::default();
        trs.read_hashmap_root(slice)?;
        self.transactions = trs;

        self.state_update.read_from_reference(slice)?;   // ^(HASH_UPDATE Account)
        Ok(())
    }
}

/////////////////////////////////////////////////////////////////////////////////////////
// 4.2.17. Collection of all transactions in a block.
// _ (HashmapAugE 256 AccountBlock CurrencyCollection) = ShardAccountBlocks;
define_HashmapAugE!(ShardAccountBlocks, 256, UInt256, AccountBlock, CurrencyCollection);

/// external interface for ShardAccountBlock
impl ShardAccountBlocks {

    /// insert new AccountBlock or replace existing
    // TODO: will be removed when acc_id as slice and set as type
    pub fn insert(&mut self, account_block: &AccountBlock) -> Result<()> {
        self.set_builder_serialized(
            account_block.account_addr.clone(),
            &account_block.write_to_new_cell()?,
            account_block.total_fee()
        ).map(|_|())
    }

    /// adds transaction to account by id from transaction
    pub fn add_transaction(&mut self, transaction: &Transaction) -> Result<()> {
        self.add_serialized_transaction(transaction, &transaction.serialize()?)
    }

    pub fn add_serialized_transaction(&mut self, transaction: &Transaction, transaction_cell: &Cell) -> Result<()> {
        let account_id = transaction.account_id();
        // get AccountBlock for accountId, if not exist, create it
        let mut account_block;
        match self.get_serialized(account_id.clone())? {
            Some(acc) => {
                account_block = acc;
                let mut account_state_update = account_block.read_state_update()?;
                let state_update = transaction.read_state_update()?;
                if account_state_update.new_hash != state_update.old_hash {
                    fail!("hash {:x} is not {:x} of next transaction {}",
                        state_update.old_hash, account_state_update.new_hash,
                        transaction.logical_time())
                }
                account_state_update.new_hash = state_update.new_hash;
                account_block.write_state_update(&account_state_update)?;
            }
            None => account_block = AccountBlock::with_transaction(account_id.clone(), transaction)?
        };
        // append transaction to AccountBlock
        account_block.add_serialized_transaction(transaction, transaction_cell)?;
        self.set_builder_serialized(account_id.clone(), &account_block.write_to_new_cell()?, transaction.total_fees())?;
        Ok(())
    }

    pub fn count_transactions(&self) -> Result<usize> {
        let mut count = 0;
        self.iterate_objects(|block| {
            count += block.transaction_count()?;
            Ok(true)
        })?;
        Ok(count)
    }

    pub fn full_transaction_fees(&self) -> &CurrencyCollection {
        self.root_extra()
    }
}

#[derive(Debug, Eq, PartialEq, Clone, Copy)]
pub enum TransactionProcessingStatus {
    Unknown = 0,
    Preliminary,
    Proposed,
    Finalized,
    Refused,
}

impl Default for TransactionProcessingStatus {
    fn default() -> Self {
        TransactionProcessingStatus::Unknown
    }
}<|MERGE_RESOLUTION|>--- conflicted
+++ resolved
@@ -588,7 +588,7 @@
         }
     }
     pub fn total_fwd_fees(&self) -> Grams {
-        self.total_fwd_fees.clone().unwrap_or_default()
+        self.total_fwd_fees.unwrap_or_default()
     }
     pub fn add_action_fees(&mut self, fees: Grams) {
         if !fees.is_zero() {
@@ -596,7 +596,7 @@
         }
     }
     pub fn total_action_fees(&self) -> Grams {
-        self.total_action_fees.clone().unwrap_or_default()
+        self.total_action_fees.unwrap_or_default()
     }
 }
 
@@ -1314,16 +1314,10 @@
     pub end_status: AccountStatus,
     pub in_msg: Option<ChildCell<Message>>,
     pub out_msgs: OutMessages,
-<<<<<<< HEAD
     pub total_fees: CurrencyCollection,
     pub state_update: ChildCell<HashUpdate>,
     pub description: ChildCell<TransactionDescr>,
-=======
-    total_fees: CurrencyCollection,
-    state_update: ChildCell<HashUpdate>,
-    description: ChildCell<TransactionDescr>,
-    copyleft_reward: Option<CopyleftReward>, // don't serialised
->>>>>>> 7243ec8b
+    pub copyleft_reward: Option<CopyleftReward>, // don't serialised
 }
 
 impl Transaction {
