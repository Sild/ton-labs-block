--- conflicted
+++ resolved
@@ -1,5 +1,5 @@
 /*
-* Copyright (C) 2019-2021 TON Labs. All Rights Reserved.
+* Copyright 2018-2020 TON DEV SOLUTIONS LTD.
 *
 * Licensed under the SOFTWARE EVALUATION License (the "License"); you may not use
 * this file except in compliance with the License.
@@ -75,9 +75,9 @@
 
 #[derive(PartialEq, Eq, Clone, Debug, PartialOrd, Ord, Default)]
 pub struct StorageUsed {
-    cells: VarUInteger7,
-    bits: VarUInteger7,
-    public_cells: VarUInteger7,
+    pub cells: VarUInteger7,
+    pub bits: VarUInteger7,
+    pub public_cells: VarUInteger7,
 }
 
 impl StorageUsed {
@@ -158,8 +158,8 @@
 ///
 #[derive(PartialEq, Eq, Clone, Debug, PartialOrd, Ord, Default)]
 pub struct StorageUsedShort {
-    cells: VarUInteger7,
-    bits: VarUInteger7,
+    pub cells: VarUInteger7,
+    pub bits: VarUInteger7,
 }
 
 impl StorageUsedShort {
@@ -237,9 +237,9 @@
 
 #[derive(PartialEq, Eq, Clone, Debug, PartialOrd, Ord, Default)]
 pub struct StorageInfo {
-    used: StorageUsed,
-    last_paid: u32,
-    due_payment: Option<Grams>,
+    pub used: StorageUsed,
+    pub last_paid: u32,
+    pub due_payment: Option<Grams>,
 }
 
 impl StorageInfo {
@@ -357,9 +357,9 @@
 
 #[derive(Clone, Debug, Default, Eq, PartialEq)]
 pub struct AccountStorage {
-    last_trans_lt: u64,
-    balance: CurrencyCollection,
-    state: AccountState,
+    pub last_trans_lt: u64,
+    pub balance: CurrencyCollection,
+    pub state: AccountState,
 }
 
 impl AccountStorage {
@@ -404,7 +404,16 @@
             state,
         }
     }
-    const fn state(&self) -> &AccountState {
+    pub const fn last_trans_lt(&self) -> u64 {
+        self.last_trans_lt
+    }
+    pub const fn balance(&self) -> &CurrencyCollection {
+        &self.balance
+    }
+    pub fn set_balance(&mut self, balance: CurrencyCollection) {
+        self.balance = balance;
+    }
+    pub const fn state(&self) -> &AccountState {
         &self.state
     }
 }
@@ -461,9 +470,8 @@
 /// account_something_new$001 = AccountState;
 ///
 
-#[allow(clippy::enum_variant_names)]
 #[derive(Clone, Debug, Eq, PartialEq)]
-enum AccountState {
+pub enum AccountState {
     AccountUninit,
     AccountActive{init_code_hash: Option<UInt256>, state_init: StateInit},
     AccountFrozen{init_code_hash: Option<UInt256>, state_init_hash: UInt256},
@@ -531,11 +539,7 @@
             let init_code_hash = Some(slice.get_next_hash()?);
             let state_init_hash = slice.get_next_hash()?;
             Ok(AccountState::AccountFrozen { init_code_hash, state_init_hash })
-<<<<<<< HEAD
-        }
-=======
-        } 
->>>>>>> c886973a
+        }
     }
 }
 
@@ -546,22 +550,29 @@
 }
 
 #[derive(Debug, Clone, Default)]
-struct AccountStuff {
-    addr: MsgAddressInt,
-    storage_stat: StorageInfo,
-    storage: AccountStorage,
+pub struct AccountStuff {
+    pub addr: MsgAddressInt,
+    pub storage_stat: StorageInfo,
+    pub storage: AccountStorage,
 }
 
 impl AccountStuff {
+    pub fn default() -> Self {
+        Self {
+            addr: MsgAddressInt::default(),
+            storage_stat: StorageInfo::default(),
+            storage: AccountStorage::default(),
+        }
+    }
+    pub fn addr(&self) -> &MsgAddressInt {
+        &self.addr
+    }
     pub fn storage_stat(&self) -> &StorageInfo {
         &self.storage_stat
     }
-<<<<<<< HEAD
     pub fn storage(&self) -> &AccountStorage {
         &self.storage
     }
-=======
->>>>>>> c886973a
     pub fn state_init_mut(&mut self) -> Option<&mut StateInit> {
         match self.storage.state {
             AccountState::AccountActive { init_code_hash: _, ref mut state_init } => Some(state_init),
@@ -600,8 +611,9 @@
 }
 
 #[derive(Debug, Clone)]
-pub struct Account {
-    stuff: Option<AccountStuff>
+pub enum Account {
+    AccountNone,
+    Account(AccountStuff),
 }
 
 impl PartialEq for Account {
@@ -629,39 +641,7 @@
     /// Create new empty instance of account
     ///
     pub const fn new() -> Self {
-        Account { stuff: None }
-    }
-
-    const fn with_stuff(stuff: AccountStuff) -> Self {
-        Self {
-            stuff: Some(stuff)
-        }
-    }
-
-    #[deprecated]
-    pub fn active(
-        addr: MsgAddressInt,
-        balance: CurrencyCollection,
-        last_paid: u32,
-        state_init: StateInit,
-    ) -> Result<Self> {
-        Self::active_by_init_code_hash(addr, balance, last_paid, state_init, false)
-    }
-
-    pub fn active_by_init_code_hash(
-        addr: MsgAddressInt,
-        balance: CurrencyCollection,
-        last_paid: u32,
-        state_init: StateInit,
-        init_code_hash: bool,
-    ) -> Result<Self> {
-        let mut account = Account::with_stuff(AccountStuff {
-            addr,
-            storage_stat: StorageInfo::with_values(last_paid, None),
-            storage: AccountStorage::active_by_init_code_hash(0, balance, state_init, init_code_hash),
-        });
-        account.update_storage_stat()?;
-        Ok(account)
+        Account::AccountNone
     }
 
     #[deprecated]
@@ -694,7 +674,7 @@
     /// create unintialized account, only with address and balance
     ///
     pub fn with_address_and_ballance(addr: &MsgAddressInt, balance: &CurrencyCollection) -> Self {
-        Account::with_stuff(AccountStuff {
+        Account::Account(AccountStuff {
             addr: addr.clone(),
             storage_stat: StorageInfo::default(),
             storage: AccountStorage::with_balance(balance.clone()),
@@ -705,7 +685,7 @@
     /// Create unintialize account with zero balance
     ///
     pub const fn with_address(addr: MsgAddressInt) -> Self {
-        Account::with_stuff(AccountStuff {
+        Account::Account(AccountStuff {
             addr,
             storage_stat: StorageInfo::default(),
             storage: AccountStorage::default(),
@@ -715,7 +695,6 @@
     ///
     /// Create initialized account from "constructor internal message"
     ///
-    #[deprecated]
     pub fn from_message(msg: &Message) -> Option<Self> {
         Self::from_message_by_init_code_hash(msg, false)
     }
@@ -741,11 +720,7 @@
         } else if hdr.bounce {
             return None
         }
-<<<<<<< HEAD
         let mut account = Account::Account(AccountStuff {
-=======
-        let mut account = Account::with_stuff(AccountStuff {
->>>>>>> c886973a
             addr: hdr.dst.clone(),
             storage_stat: StorageInfo::default(),
             storage
@@ -757,13 +732,8 @@
     // freeze active account
     pub fn try_freeze(&mut self) -> Result<()> {
         if let Some(state) = self.state_mut() {
-<<<<<<< HEAD
             if let AccountState::AccountActive { init_code_hash, state_init} = state {
                 let init_code_hash = *init_code_hash;
-=======
-            if let AccountState::AccountActive {ref init_code_hash, ref state_init} = state {
-                let init_code_hash = init_code_hash.clone();
->>>>>>> c886973a
                 let state_init_hash = state_init.hash()?;
                 *state = AccountState::AccountFrozen { init_code_hash, state_init_hash }
             }
@@ -804,9 +774,8 @@
             storage_stat,
             storage,
         };
-        Account::with_stuff(stuff)
-    }
-
+        Account::Account(stuff)
+    }
     /// create uninit account - for test purposes
     pub fn uninit(
         addr: MsgAddressInt,
@@ -826,7 +795,7 @@
             storage_stat,
             storage,
         };
-        Account::with_stuff(stuff)
+        Account::Account(stuff)
     }
 
     // constructor only same tests
@@ -835,7 +804,7 @@
         storage_stat: &StorageInfo,
         storage: &AccountStorage,
     ) -> Self {
-        Account::with_stuff(AccountStuff {
+        Account::Account(AccountStuff {
             addr: addr.clone(),
             storage_stat: storage_stat.clone(),
             storage: storage.clone()
@@ -868,12 +837,18 @@
         }
     }
 
-    fn stuff(&self) -> Option<&AccountStuff> {
-        self.stuff.as_ref()
+    pub fn stuff(&self) -> Option<&AccountStuff> {
+        match self {
+            Account::Account(stuff) => Some(stuff),
+            Account::AccountNone => None
+        }
     }
 
     fn stuff_mut(&mut self) -> Option<&mut AccountStuff> {
-        self.stuff.as_mut()
+        match self {
+            Account::Account(stuff) => Some(stuff),
+            Account::AccountNone => None
+        }
     }
 
     pub fn update_storage_stat(&mut self) -> Result<()> {
@@ -901,9 +876,9 @@
         self.stuff().map(|s| &s.addr)
     }
 
-    /// Get ref to account's AccountState.
+    /// Get copy of account's AccountState.
     /// Return None if account is empty (AccountNone)
-    fn state(&self) -> Option<&AccountState> {
+    pub fn state(&self) -> Option<&AccountState> {
         self.stuff().map(|s| &s.storage.state)
     }
 
@@ -926,10 +901,10 @@
         self.state_init().and_then(|s| s.special.as_ref())
     }
 
-    /// Get ref to account's storage information.
+    /// Get copy of account's storage information.
     /// Return None if account is empty (AccountNone)
     pub fn storage_info(&self) -> Option<&StorageInfo> {
-        self.stuff().map(|s| s.storage_stat())
+        self.stuff().map(|s| &s.storage_stat)
     }
 
     /// getting to the root of the cell with Code of Smart Contract
@@ -997,10 +972,7 @@
     pub fn try_activate(&mut self, state_init: &StateInit) -> Result<()> {
         self.try_activate_by_init_code_hash(state_init, false)
     }
-<<<<<<< HEAD
-
-=======
->>>>>>> c886973a
+
     /// Try to activate account with new StateInit
     pub fn try_activate_by_init_code_hash(&mut self, state_init: &StateInit, init_code_hash: bool) -> Result<()> {
         if let Some(stuff) = self.stuff_mut() {
@@ -1018,13 +990,8 @@
                     }
                 }
                 AccountState::AccountFrozen { init_code_hash, state_init_hash } => {
-<<<<<<< HEAD
                     if state_init_hash == state_init.hash()? {
                         let init_code_hash =  *init_code_hash;
-=======
-                    if state_init_hash == &state_init.hash()? {
-                        let init_code_hash =  init_code_hash.clone();
->>>>>>> c886973a
                         let state_init = state_init.clone();
                         AccountState::AccountActive { init_code_hash, state_init }
                     } else {
@@ -1064,20 +1031,14 @@
             AccountStatus::AccStateNonexist
         }
     }
-<<<<<<< HEAD
-
-=======
->>>>>>> c886973a
+
     pub fn last_paid(&self) -> u32 {
         match self.stuff() {
             Some(stuff) => stuff.storage_stat.last_paid,
             None => 0
         }
     }
-<<<<<<< HEAD
-
-=======
->>>>>>> c886973a
+
     /// calculate storage fee and sub funds, freeze if not enought
     pub fn set_last_paid(&mut self, last_paid: u32) {
         if let Some(stuff) = self.stuff_mut() {
@@ -1090,13 +1051,8 @@
     }
     /// setting due payment
     pub fn set_due_payment(&mut self, due_payment: Option<Grams>) {
-<<<<<<< HEAD
-        if let Some(s) = self.stuff_mut() {
-            s.storage_stat.due_payment = due_payment;
-=======
         if let Some(stuff) = self.stuff_mut() {
             stuff.storage_stat.due_payment = due_payment
->>>>>>> c886973a
         }
     }
 
@@ -1110,13 +1066,8 @@
 
     /// setting balance of the account
     pub fn set_balance(&mut self, balance: CurrencyCollection) {
-<<<<<<< HEAD
-        if let Some(s) = self.stuff_mut() {
-            s.storage.balance = balance;
-=======
         if let Some(stuff) = self.stuff_mut() {
             stuff.storage.balance = balance
->>>>>>> c886973a
         }
     }
 
@@ -1213,9 +1164,9 @@
 impl Deserializable for Account {
     fn read_from(&mut self, cell: &mut SliceData) -> Result<()> {
         *self = if cell.get_next_bit()? {
-            Account::with_stuff(AccountStuff::construct_from(cell)?)
+            Account::Account(AccountStuff::construct_from(cell)?)
         } else {
-            Account { stuff: None }
+            Account::AccountNone
         };
         Ok(())
     }
@@ -1327,11 +1278,7 @@
     anc.set_rewrite_pfx(SliceData::new(vec![0x98,0x32,0x17,0x80])).unwrap();
 
     let acc_id = AccountId::from([0x00,0x01,0x02,0x03,0x04,0x05,0x06,0x07,0x08,0x09,0x0A,0x0B,0x0C,0x0D,0x0E,0x0F,
-<<<<<<< HEAD
         0x10,0x11,0x12,0x13,0x14,0x15,0x16,0x17,0x18,0x19,0x1A,0x1B,0x1C,0x1D,0x1E,0x1F]);
-=======
-                                      0x10,0x11,0x12,0x13,0x14,0x15,0x16,0x17,0x18,0x19,0x1A,0x1B,0x1C,0x1D,0x1E,0x1F]);
->>>>>>> c886973a
 
     //let st_used = StorageUsed::with_values(1,2,3,4,5);
     let g = Some(Grams(111u32.into()));
