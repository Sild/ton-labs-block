/*
* Copyright 2018-2020 TON DEV SOLUTIONS LTD.
*
* Licensed under the SOFTWARE EVALUATION License (the "License"); you may not use
* this file except in compliance with the License.
*
* Unless required by applicable law or agreed to in writing, software
* distributed under the License is distributed on an "AS IS" BASIS,
* WITHOUT WARRANTIES OR CONDITIONS OF ANY KIND, either express or implied.
* See the License for the specific TON DEV software governing permissions and
* limitations under the License.
*/

use crate::{
    error::BlockError,
    hashmapaug::{HashmapAugType, Augmentation},
    merkle_proof::MerkleProof,
    messages::{AnycastInfo, Message, MsgAddressInt, SimpleLib, StateInit, StateInitLib, TickTock},
    types::{AddSub, ChildCell, CurrencyCollection, Grams, Number5, VarUInteger7},
    shard::{ShardIdent, ShardStateUnsplit},
    shard_accounts::DepthBalanceInfo,
    GetRepresentationHash, Serializable, Deserializable, MaybeSerialize, MaybeDeserialize, ConfigParams,
};
use std::fmt;
use rustc_hash::FxHashSet;
use ton_types::{
    error, fail, Result,
    UInt256, AccountId, BuilderData, Cell, IBitstring, SliceData, UsageTree, HashmapType,
};


///////////////////////////////////////////////////////////////////////////////
///
/// 4.1.5. Storage profile of an account.
///
/// storage_used$_ cells:(VarUInteger 7) bits:(VarUInteger 7)
/// ext_refs:(VarUInteger 7) int_refs:(VarUInteger 7)
/// public_cells:(VarUInteger 7) = StorageUsed;
///
/// storage_info$_ used:StorageUsed last_paid:uint32
/// due_payment:(Maybe Grams) = StorageInfo;
///
/// 4.1.6. Account description.
///
/// original format
/// account_none$0 = Account;
/// account$1 addr:MsgAddressInt storage_stat:StorageInfo
/// storage:AccountStorage = Account;
///
/// account_storage$_ last_trans_lt:uint64
/// balance:CurrencyCollection state:AccountState
/// = AccountStorage;
///
/// new format 1
/// account_none$0 = Account;
/// account#1 stuff:AccountStuff = Account;
/// addr:MsgAddressInt storage_stat:StorageInfo
/// storage:AccountStorage = AccountStuff;
///
/// account_storage$_ last_trans_lt:uint64
/// balance:CurrencyCollection state:AccountState
/// init_code_hash:(Maybe uint256)
/// = AccountStorage;
///
/// account_uninit$00 = AccountState;
/// account_active$1 _:StateInit = AccountState;
/// account_frozen$01 state_hash:uint256 = AccountState;
///
/// acc_state_uninit$00 = AccountStatus;
/// acc_state_frozen$01 = AccountStatus;
/// acc_state_active$10 = AccountStatus;
/// acc_state_nonexist$11 = AccountStatus;
///
/// tick_tock$_ tick:Boolean tock:Boolean = TickTock;
/// _ split_depth:(Maybe (## 5)) special:(Maybe TickTock)
/// code:(Maybe ^Cell) data:(Maybe ^Cell)
/// library:(Maybe ^Cell) = StateInit;

///////////////////////////////////////////////////////////////////////////////
///
/// 4.1.5. Storage profile of an account.
///
/// storage_used$_ cells:(VarUInteger 7) bits:(VarUInteger 7)
/// ext_refs:(VarUInteger 7) int_refs:(VarUInteger 7)
/// public_cells:(VarUInteger 7) = StorageUsed;
///

#[derive(PartialEq, Eq, Clone, Debug, PartialOrd, Ord, Default)]
pub struct StorageUsed {
    pub cells: VarUInteger7,
    pub bits: VarUInteger7,
    pub public_cells: VarUInteger7,
}

impl StorageUsed {
    pub const fn default() -> Self { Self::new() }
    pub const fn new() -> Self {
        Self {
            cells: VarUInteger7::default(),
            bits: VarUInteger7::default(),
            public_cells: VarUInteger7::default(),
        }
    }
    pub const fn bits(&self) -> u64 { self.bits.as_u64() }
    pub const fn cells(&self) -> u64 { self.cells.as_u64() }
    pub const fn public_cells(&self) -> u64 { self.public_cells.as_u64() }

    #[deprecated]
    pub fn with_values(cells: u64, bits: u64, public_cells: u64) -> Self {
        Self::with_values_checked(cells, bits, public_cells).unwrap()
    }

    pub fn with_values_checked(cells: u64, bits: u64, public_cells: u64) -> Result<Self> {
        Ok(Self {
            cells: VarUInteger7::new(cells)?,
            bits: VarUInteger7::new(bits)?,
            public_cells: VarUInteger7::new(public_cells)?,
        })
    }

    pub fn calculate_for_struct<T: Serializable>(value: &T) -> Result<StorageUsed> {
        let root_cell = value.serialize()?;
        let mut used = Self::default();
        used.calculate_for_cell(&mut FxHashSet::default(), &root_cell);
        Ok(used)
    }

    fn calculate_for_cell(&mut self, hashes: &mut FxHashSet<UInt256>, cell: &Cell) {
        if hashes.insert(cell.repr_hash()) {
            self.cells.add_checked(1);
            self.bits.add_checked(cell.bit_length() as u64);
            for i in 0..cell.references_count() {
                self.calculate_for_cell(hashes, &cell.reference(i).unwrap())
            }
        }
    }
}

impl Serializable for StorageUsed {
    fn write_to(&self, output: &mut BuilderData) -> Result<()> {
        self.cells.write_to(output)?; //cells:(VarUInteger 7)
        self.bits.write_to(output)?; //bits:(VarUInteger 7)
        self.public_cells.write_to(output)?; //public_cells:(VarUInteger 7)
        Ok(())
    }
}

impl Deserializable for StorageUsed {
    fn read_from(&mut self, data: &mut SliceData) -> Result<()> {
        self.cells.read_from(data)?; //cells:(VarUInteger 7)
        self.bits.read_from(data)?; //bits:(VarUInteger 7)
        self.public_cells.read_from(data)?; //public_cells:(VarUInteger 7)
        Ok(())
    }
}

impl fmt::Display for StorageUsed {
    fn fmt(&self, f: &mut fmt::Formatter) -> fmt::Result {
        write!(
            f,
            "StorageUsed[cells = {}, bits = {}, public_cells = {}]",
            self.cells, self.bits, self.public_cells
        )
    }
}

/*
storage_used_short$_
    cells:(VarUInteger 7)
  bits:(VarUInteger 7)
= StorageUsedShort;
*/
///
/// StorageUsedShort struct
///
#[derive(PartialEq, Eq, Clone, Debug, PartialOrd, Ord, Default)]
pub struct StorageUsedShort {
    pub cells: VarUInteger7,
    pub bits: VarUInteger7,
}

impl StorageUsedShort {
    pub const fn default() -> Self { Self::new() }
    pub const fn new() -> Self {
        Self {
            cells: VarUInteger7::default(),
            bits: VarUInteger7::default(),
        }
    }
    pub const fn bits(&self) -> u64 { self.bits.as_u64() }
    pub const fn cells(&self) -> u64 { self.cells.as_u64() }

    #[deprecated]
    pub fn with_values(cells: u64, bits: u64) -> Self {
        Self::with_values_checked(cells, bits).unwrap()
    }

    pub fn with_values_checked(cells: u64, bits: u64) -> Result<Self> {
        Ok(Self {
            cells: VarUInteger7::new(cells)?,
            bits: VarUInteger7::new(bits)?,
        })
    }

    pub fn calculate_for_struct<T: Serializable>(value: &T) -> Result<StorageUsedShort> {
        let root_cell = value.serialize()?;
        let mut used = Self::default();
        used.calculate_for_cell(&mut FxHashSet::default(), &root_cell);
        Ok(used)
    }

    fn calculate_for_cell(&mut self, hashes: &mut FxHashSet<UInt256>, cell: &Cell) {
        if hashes.insert(cell.repr_hash()) {
            self.cells.add_checked(1);
            self.bits.add_checked(cell.bit_length() as u64);
            for i in 0..cell.references_count() {
                self.calculate_for_cell(hashes, &cell.reference(i).unwrap())
            }
        }
    }

    /// append cell and bits count into
    pub fn append(&mut self, root_cell: &Cell) {
        Self::calculate_for_cell(self, &mut FxHashSet::default(), root_cell);
    }
}

impl Serializable for StorageUsedShort {
    fn write_to(&self, output: &mut BuilderData) -> Result<()> {
        self.cells.write_to(output)?; //cells:(VarUInteger 7)
        self.bits.write_to(output)?; //cells:(VarUInteger 7)
        Ok(())
    }
}

impl Deserializable for StorageUsedShort {
    fn read_from(&mut self, data: &mut SliceData) -> Result<()> {
        self.cells.read_from(data)?; //cells:(VarUInteger 7)
        self.bits.read_from(data)?; //cells:(VarUInteger 7)
        Ok(())
    }
}

impl fmt::Display for StorageUsedShort {
    fn fmt(&self, f: &mut fmt::Formatter) -> fmt::Result {
        write!(
            f,
            "StorageUsed[cells = {}, bits = {}]",
            self.cells, self.bits
        )
    }
}

///////////////////////////////////////////////////////////////////////////////
///
/// 4.1.5. Storage profile of an account.
/// storage_info$_ used:StorageUsed last_paid:uint32
/// due_payment:(Maybe Grams) = StorageInfo;

#[derive(PartialEq, Eq, Clone, Debug, PartialOrd, Ord, Default)]
pub struct StorageInfo {
    pub used: StorageUsed,
    pub last_paid: u32,
    pub due_payment: Option<Grams>,
}

impl StorageInfo {
    pub const fn default() -> Self { Self::new() }
    pub const fn new() -> Self {
        StorageInfo {
            used: StorageUsed::default(),
            last_paid: 0,
            due_payment: None,
        }
    }

    pub const fn with_values(last_paid: u32, due_payment: Option<Grams>) -> Self {
        StorageInfo {
            used: StorageUsed::default(),
            last_paid,
            due_payment,
        }
    }
    pub const fn used(&self) -> &StorageUsed { &self.used }
    pub const fn last_paid(&self) -> u32 { self.last_paid }
    pub const fn due_payment(&self) -> Option<&Grams> { self.due_payment.as_ref() }
}

impl Serializable for StorageInfo {
    fn write_to(&self, cell: &mut BuilderData) -> Result<()> {
        self.used.write_to(cell)?;
        cell.append_u32(self.last_paid)?;
        self.due_payment.write_maybe_to(cell)?;
        Ok(())
    }
}

impl Deserializable for StorageInfo {
    fn read_from(&mut self, cell: &mut SliceData) -> Result<()> {
        self.used.read_from(cell)?;
        self.last_paid = cell.get_next_u32()?;
        self.due_payment = Grams::read_maybe_from(cell)?;
        Ok(())
    }
}

impl fmt::Display for StorageInfo {
    fn fmt(&self, f: &mut fmt::Formatter) -> fmt::Result {
        write!(
            f,
            "StorageInfo[\r\nlast_paid = {}, \r\ndue_payment = {:?}]",
            self.last_paid, self.due_payment
        )
    }
}

///////////////////////////////////////////////////////////////////////////////
///
/// 4.1.6. Account description.
///
/// acc_state_uninit$00 = AccountStatus;
/// acc_state_frozen$01 = AccountStatus;
/// acc_state_active$10 = AccountStatus;
/// acc_state_nonexist$11 = AccountStatus;
///

#[derive(PartialEq, Eq, Clone, Debug, PartialOrd, Ord)]
pub enum AccountStatus {
    AccStateUninit,
    AccStateFrozen,
    AccStateActive,
    AccStateNonexist,
}

impl Default for AccountStatus {
    fn default() -> Self {
        AccountStatus::AccStateUninit
    }
}

/// serialize AccountStatus
impl Serializable for AccountStatus {
    fn write_to(&self, cell: &mut BuilderData) -> Result<()> {
        // write to cell only prefix
        match self {
            AccountStatus::AccStateUninit => cell.append_bits(0b00, 2)?,
            AccountStatus::AccStateFrozen => cell.append_bits(0b01, 2)?,
            AccountStatus::AccStateActive => cell.append_bits(0b10, 2)?,
            AccountStatus::AccStateNonexist => cell.append_bits(0b11, 2)?,
        };
        Ok(())
    }
}

// deserialize AccountStatus
impl Deserializable for AccountStatus {
    fn read_from(&mut self, cell: &mut SliceData) -> Result<()> {
        // read value of AccountStatus from cell
        let flags = cell.get_next_bits(2)?;
        *self = match flags[0] & 0xC0 {
            0x00 => AccountStatus::AccStateUninit,
            0x80 => AccountStatus::AccStateActive,
            0x40 => AccountStatus::AccStateFrozen,
            0xC0 => AccountStatus::AccStateNonexist,
            _ => fail!(BlockError::Other("unreachable".to_string()))
        };
        Ok(())
    }
}

///////////////////////////////////////////////////////////////////////////////
///
/// 4.1.6. Account description.
///
/// account_storage$_ last_trans_lt:uint64
/// balance:CurrencyCollection state:AccountState
/// = AccountStorage;
///

#[derive(Clone, Debug, Default, Eq, PartialEq)]
pub struct AccountStorage {
    pub last_trans_lt: u64,
    pub balance: CurrencyCollection,
    pub state: AccountState,
    pub init_code_hash: Option<UInt256>,
}

impl AccountStorage {

    /// Construct empty account storage
    pub const fn default() -> Self {
        Self {
            last_trans_lt: 0,
            balance: CurrencyCollection::default(),
            state: AccountState::AccountUninit,
            init_code_hash: None,
        }
    }

    /// Construct storage for uninit account
    pub fn unint(balance: CurrencyCollection) -> Self {
        Self {
            last_trans_lt: 0,
            balance,
            state: AccountState::AccountUninit,
            ..Self::default()
        }
    }

    /// Construct storage for active account
    #[deprecated]
    pub fn active(last_trans_lt: u64, balance: CurrencyCollection, state_init: StateInit) -> Self {
        Self {
            last_trans_lt,
            balance,
            state: AccountState::AccountActive { state_init },
            ..Self::default()
        }
    }

    /// Construct storage for active account
    pub fn active_by_init_code_hash(
        last_trans_lt: u64,
        balance: CurrencyCollection,
        state_init: StateInit,
        init_code_hash: bool
    ) -> Self {
        let init_code_hash = match init_code_hash {
            true => state_init.code().map(|code| code.repr_hash()),
            false => None
        };
        Self {
            last_trans_lt,
            balance,
            state: AccountState::AccountActive { state_init },
            init_code_hash,
        }
    }

    /// Construct storage for frozen account
    pub fn frozen(
        last_trans_lt: u64,
        balance: CurrencyCollection,
        state_init_hash: UInt256
    ) -> Self {
        Self {
            last_trans_lt,
            balance,
            state: AccountState::AccountFrozen { state_init_hash },
            ..Self::default()
        }
    }
    pub const fn last_trans_lt(&self) -> u64 {
        self.last_trans_lt
    }
    pub const fn balance(&self) -> &CurrencyCollection {
        &self.balance
    }
    pub fn set_balance(&mut self, balance: CurrencyCollection) {
        self.balance = balance;
    }

    /// Construct storage for uninit account with balance
    pub fn with_balance(balance: CurrencyCollection) -> Self {
        Self::unint(balance)
    }

    pub const fn state(&self) -> &AccountState {
        &self.state
    }
}

impl Serializable for AccountStorage {
    fn write_to(&self, cell: &mut BuilderData) -> Result<()> {
        self.last_trans_lt.write_to(cell)?; //last_trans_lt:uint64
        self.balance.write_to(cell)?; //balance:CurrencyCollection
        self.state.write_to(cell)?; //state:AccountState
        if self.init_code_hash.is_some() {
            self.init_code_hash.write_maybe_to(cell)?;
        }
        Ok(())
    }
}

impl fmt::Display for AccountStorage {
    fn fmt(&self, f: &mut fmt::Formatter) -> fmt::Result {
        write!(
            f,
            "AccountStorage[last_trans_lt {}, balance {}, account state {:?}]",
            self.last_trans_lt, self.balance, self.state
        )
    }
}

///////////////////////////////////////////////////////////////////////////////
///
/// 4.1.6. Account description.
///
/// account_uninit$00 = AccountState;
/// account_active$1 _:StateInit = AccountState;
/// account_frozen$01 state_hash:uint256 = AccountState;
///

#[derive(Clone, Debug, Eq, PartialEq)]
pub enum AccountState {
    AccountUninit,
    AccountActive {
        state_init: StateInit
    },
    AccountFrozen {
        state_init_hash: UInt256
    }
}

impl Default for AccountState {
    fn default() -> Self {
        AccountState::AccountUninit
    }
}

impl Serializable for AccountState {
    fn write_to(&self, cell: &mut BuilderData) -> Result<()> {
        match self {
            AccountState::AccountUninit => {
                cell.append_bits(0b00, 2)?; // prefix AccountUninit
            }
            AccountState::AccountFrozen { state_init_hash } => {
                cell.append_bits(0b01, 2)?; // prefix AccountFrozen
                state_init_hash.write_to(cell)?;
            }
            AccountState::AccountActive { state_init } => {
                cell.append_bits(0b1, 1)?; // prefix AccountActive
                state_init.write_to(cell)?; // StateInit
            }
        }
        Ok(())
    }
}

impl Deserializable for AccountState {
    fn construct_from(slice: &mut SliceData) -> Result<Self> {
        let ret = if slice.get_next_bit()? {
            let state_init = StateInit::construct_from(slice)?;
            AccountState::AccountActive { state_init }
        } else if slice.get_next_bit()? {
            let state_init_hash = slice.get_next_hash()?;
            AccountState::AccountFrozen { state_init_hash }
        } else {
            AccountState::AccountUninit
        };
        Ok(ret)
    }
}

impl fmt::Display for AccountState {
    fn fmt(&self, f: &mut fmt::Formatter) -> fmt::Result {
        write!(f, "AccountStorage[{:?}]", self)
    }
}

#[derive(Debug, Clone, Default)]
pub struct AccountStuff {
    pub addr: MsgAddressInt,
    pub storage_stat: StorageInfo,
    pub storage: AccountStorage,
}

impl AccountStuff {
    pub fn default() -> Self {
        Self {
            addr: MsgAddressInt::default(),
            storage_stat: StorageInfo::default(),
            storage: AccountStorage::default(),
        }
    }
    pub fn addr(&self) -> &MsgAddressInt {
        &self.addr
    }
    pub fn storage_stat(&self) -> &StorageInfo {
        &self.storage_stat
    }
    pub fn storage(&self) -> &AccountStorage {
        &self.storage
    }
    pub fn state_init_mut(&mut self) -> Option<&mut StateInit> {
        match self.storage.state {
            AccountState::AccountActive {
                ref mut state_init
            } => Some(state_init),
            _ => None
        }
    }
    fn update_storage_stat(&mut self) -> Result<()> {
        self.storage_stat.used = StorageUsed::calculate_for_struct(&self.storage)?;
        Ok(())
    }
    fn update_storage_stat_fast(&mut self) -> Result<()> {
        let cell = self.storage.serialize()?;
        self.storage_stat.used.bits = VarUInteger7::new(cell.tree_bits_count())?;
        self.storage_stat.used.cells = VarUInteger7::new(cell.tree_cell_count())?;
        self.storage_stat.used.public_cells = 0u32.into();
        Ok(())
    }
}

impl Serializable for AccountStuff {
    fn write_to(&self, builder: &mut BuilderData) -> Result<()> {
        self.addr.write_to(builder)?;
        self.storage_stat.write_to(builder)?;
        self.storage.write_to(builder)?;
        Ok(())
    }
}

#[derive(Debug, Clone)]
pub enum Account {
    AccountNone,
    Account(AccountStuff),
}

impl PartialEq for Account {
    fn eq(&self, other: &Account) -> bool {
        match (self.stuff(), other.stuff()) {
            (Some(stuff1), Some(stuff2)) => {
                stuff1.addr == stuff2.addr
                    && stuff1.storage_stat == stuff2.storage_stat
                    && stuff1.storage == stuff2.storage
            }
            (None, None) => true,
            _ => false
        }
    }
}

impl Eq for Account {}

impl Account {
    ///
    /// Create new empty instance of account
    ///
    pub const fn default() -> Self { Self::new() }
    ///
    /// Create new empty instance of account
    ///
    pub const fn new() -> Self {
        Account::AccountNone
    }

    const fn with_stuff(stuff: AccountStuff) -> Self {
        Self::Account(stuff)
    }

    #[deprecated]
    pub fn active(
        addr: MsgAddressInt,
        balance: CurrencyCollection,
        last_paid: u32,
        state_init: StateInit,
    ) -> Result<Self> {
        Self::active_by_init_code_hash(addr, balance, last_paid, state_init, false)
    }

    pub fn active_by_init_code_hash(
        addr: MsgAddressInt,
        balance: CurrencyCollection,
        last_paid: u32,
        state_init: StateInit,
        init_code_hash: bool,
    ) -> Result<Self> {
        let mut account = Self::Account(AccountStuff {
            addr,
            storage_stat: StorageInfo::with_values(last_paid, None),
            storage: AccountStorage::active_by_init_code_hash(0, balance, state_init, init_code_hash),
        });
        account.update_storage_stat()?;
        Ok(account)
    }

    ///
    /// create unintialized account, only with address and balance
    ///
    pub fn with_address_and_ballance(addr: &MsgAddressInt, balance: &CurrencyCollection) -> Self {
        Account::Account(AccountStuff {
            addr: addr.clone(),
            storage_stat: StorageInfo::default(),
            storage: AccountStorage::with_balance(balance.clone()),
        })
    }

    ///
    /// Create unintialize account with zero balance
    ///
    pub const fn with_address(addr: MsgAddressInt) -> Self {
        Account::Account(AccountStuff {
            addr,
            storage_stat: StorageInfo::default(),
            storage: AccountStorage::default(),
        })
    }

    ///
    /// Create initialized account from "constructor internal message"
    ///
    pub fn from_message(msg: &Message) -> Option<Self> {
        Self::from_message_by_init_code_hash(msg, false)
    }

    ///
    /// Create initialized account from "constructor internal message"
    ///
    pub fn from_message_by_init_code_hash(msg: &Message, init_code_hash: bool) -> Option<Self> {
        let hdr = msg.int_header()?;
        if hdr.value().grams.is_zero() {
            return None
        }
        let mut storage = AccountStorage::default();
        storage.balance = hdr.value().clone();
        if let Some(init) = msg.state_init() {
            init.code()?;
            storage.init_code_hash = match init_code_hash {
                true => Some(init.code()?.repr_hash()),
                false => None
            };
            storage.state = AccountState::AccountActive {
                state_init: init.clone()
            };
        } else if hdr.bounce {
            return None
        }
        let mut account = Account::Account(AccountStuff {
            addr: hdr.dst.clone(),
            storage_stat: StorageInfo::default(),
            storage
        });
        account.update_storage_stat().ok()?;
        Some(account)
    }

    // freeze active account
    pub fn try_freeze(&mut self) -> Result<()> {
        if let Some(state) = self.state_mut() {
            if let AccountState::AccountActive {
                state_init
            } = state {
                *state = AccountState::AccountFrozen {
                    state_init_hash: state_init.hash()?
                }
            }
        }
        Ok(())
    }

    // uninit active account
    pub fn uninit_account(&mut self) {
        if let Some(stuff) = self.stuff_mut() {
            if let AccountState::AccountActive {
                state_init: _
            } = &stuff.storage.state {
                stuff.storage.state = AccountState::AccountUninit
            }
        }
    }

    /// obsolete - use try_freeze
    pub fn freeze_account(&mut self) { self.try_freeze().unwrap() }

    /// create frozen account - for test purposes
    pub fn frozen(
        addr: MsgAddressInt,
        last_trans_lt: u64,
        last_paid: u32,
        state_hash: UInt256,
        due_payment: Option<Grams>,
        balance: CurrencyCollection
    ) -> Self {
        let storage = AccountStorage::frozen(last_trans_lt, balance, state_hash);
        let used = StorageUsed::calculate_for_struct(&storage).unwrap();
        let storage_stat = StorageInfo {
            used,
            last_paid,
            due_payment,
        };
        let stuff = AccountStuff {
            addr,
            storage_stat,
            storage,
        };
        Account::Account(stuff)
    }
    /// create uninit account - for test purposes
    pub fn uninit(
        addr: MsgAddressInt,
        last_trans_lt: u64,
        last_paid: u32,
        balance: CurrencyCollection
    ) -> Self {
        let storage = AccountStorage {
            last_trans_lt,
            balance,
            state: AccountState::AccountUninit,
            ..AccountStorage::default()
        };
        let bits = storage.write_to_new_cell().unwrap().length_in_bits();
        let storage_stat = StorageInfo {
            used: StorageUsed::with_values_checked(1, bits as u64, 0).unwrap(),
            last_paid,
            due_payment: None,
        };
        let stuff = AccountStuff {
            addr,
            storage_stat,
            storage,
        };
        Account::Account(stuff)
    }

    // constructor only same tests
    pub fn with_storage(
        addr: &MsgAddressInt,
        storage_stat: &StorageInfo,
        storage: &AccountStorage,
    ) -> Self {
        Account::Account(AccountStuff {
            addr: addr.clone(),
            storage_stat: storage_stat.clone(),
            storage: storage.clone()
        })
    }

    pub fn is_none(&self) -> bool {
        self.stuff().is_none()
    }

    pub fn frozen_hash(&self) -> Option<&UInt256> {
        match self.state() {
            Some(
                AccountState::AccountFrozen {
                    state_init_hash
                }
            ) => Some(state_init_hash),
            _ => None
        }
    }

    pub fn init_code_hash(&self) -> Option<&UInt256> {
        self.stuff()?.storage.init_code_hash.as_ref()
    }

    pub fn belongs_to_shard(&self, shard: &ShardIdent) -> Result<bool> {
        match self.get_addr() {
            Some(addr) => Ok(
                addr.get_workchain_id() == shard.workchain_id() &&
                shard.contains_account(addr.get_address())?
            ),
            None => fail!("Account is None")
        }
    }

    pub fn stuff(&self) -> Option<&AccountStuff> {
        match self {
            Account::Account(stuff) => Some(stuff),
            Account::AccountNone => None
        }
    }

    fn stuff_mut(&mut self) -> Option<&mut AccountStuff> {
        match self {
            Account::Account(stuff) => Some(stuff),
            Account::AccountNone => None
        }
    }

    pub fn update_storage_stat(&mut self) -> Result<()> {
        match self.stuff_mut() {
            Some(stuff) => stuff.update_storage_stat(),
            None => Ok(())
        }
    }

    pub fn update_storage_stat_fast(&mut self) -> Result<()> {
        match self.stuff_mut() {
            Some(stuff) => stuff.update_storage_stat_fast(),
            None => Ok(())
        }
    }

    /// getting statistic using storage for calculate storage/transfer fee

    /// Getting account ID
    pub fn get_id(&self) -> Option<AccountId> {
        Some(self.get_addr()?.address())
    }

    pub fn get_addr(&self) -> Option<&MsgAddressInt> {
        self.stuff().map(|s| &s.addr)
    }

    /// Get copy of account's AccountState.
    /// Return None if account is empty (AccountNone)
    pub fn state(&self) -> Option<&AccountState> {
        self.stuff().map(|s| &s.storage.state)
    }

    fn state_mut(&mut self) -> Option<&mut AccountState> {
        self.stuff_mut().map(|s| &mut s.storage.state)
    }

    pub fn state_init(&self) -> Option<&StateInit> {
        match self.state() {
            Some(
                AccountState::AccountActive {
                    state_init
                }
            ) => Some(state_init),
            _ => None
        }
    }

    pub fn state_init_mut(&mut self) -> Option<&mut StateInit> {
        self.stuff_mut().and_then(|stuff| stuff.state_init_mut())
    }

    pub fn get_tick_tock(&self) -> Option<&TickTock> {
        self.state_init().and_then(|s| s.special.as_ref())
    }

    /// Get copy of account's storage information.
    /// Return None if account is empty (AccountNone)
    pub fn storage_info(&self) -> Option<&StorageInfo> {
        self.stuff().map(|s| &s.storage_stat)
    }

    /// getting to the root of the cell with Code of Smart Contract
    pub fn get_code(&self) -> Option<Cell> {
        self.state_init()?.code.clone()
    }

    pub fn get_code_hash(&self) -> Option<UInt256> {
        Some(self.state_init()?.code.as_ref()?.repr_hash())
    }

    /// getting to the root of the cell with persistent Data of Smart Contract
    pub fn get_data(&self) -> Option<Cell> {
        self.state_init()?.data.clone()
    }

    pub fn get_data_hash(&self) -> Option<UInt256> {
        Some(self.state_init()?.data.as_ref()?.repr_hash())
    }

    /// save persistent data of smart contract
    /// (for example, after execute code of smart contract into transaction)
    pub fn set_data(&mut self, new_data: Cell) -> bool {
        if let Some(state_init) = self.state_init_mut() {
            state_init.set_data(new_data);
            return true
        }
        false
    }

    /// set new code of smart contract
    pub fn set_code(&mut self, new_code: Cell) -> bool {
        if let Some(state_init) = self.state_init_mut() {
            state_init.set_code(new_code);
            return true
        }
        false
    }

    /// set new library code
    pub fn set_library(&mut self, code: Cell, public: bool) -> bool {
        if let Some(state_init) = self.state_init_mut() {
            return state_init.library.set(&code.repr_hash(), &SimpleLib::new(code, public)).is_ok()
        }
        false
    }

    /// change library code public flag
    pub fn set_library_flag(&mut self, hash: &UInt256, public: bool) -> bool {
        if let Some(state_init) = self.state_init_mut() {
            match state_init.library.get(hash) {
                Ok(Some(ref mut lib)) => if lib.is_public_library() == public {
                    return true
                } else {
                    lib.public = public;
                    return state_init.library.set(hash, lib).is_ok()
                }
                _ => return false
            }
        }
        false
    }

    /// delete library code
    pub fn delete_library(&mut self, hash: &UInt256) -> bool {
        if let Some(state_init) = self.state_init_mut() {
            return state_init.library.remove(hash).is_ok()
        }
        false
    }

    /// Try to activate account with new StateInit
    #[deprecated]
    pub fn try_activate(&mut self, state_init: &StateInit) -> Result<()> {
        self.try_activate_by_init_code_hash(state_init, false)
    }

    /// Try to activate account with new StateInit
    pub fn try_activate_by_init_code_hash(
        &mut self,
        state_init: &StateInit,
        init_code_hash: bool
    ) -> Result<()> {
        let mut init_code_hash_opt = None;
        if let Some(stuff) = self.stuff_mut() {
            let new_state = match &stuff.storage.state {
                AccountState::AccountUninit => {
                    if state_init.hash()? == stuff.addr.get_address() {
                        init_code_hash_opt = match init_code_hash {
                            true => state_init.code().map(|code| code.repr_hash()),
                            false => None
                        };
                        AccountState::AccountActive {
                            state_init: state_init.clone()
                        }
                    } else {
                        fail!("StateInit doesn't correspond to uninit account address")
                    }
                }
                AccountState::AccountFrozen { state_init_hash } => {
                    if state_init_hash == state_init.hash()? {
                        AccountState::AccountActive {
                            state_init: state_init.clone()
                        }
                    } else {
                        fail!("StateInit doesn't correspond to frozen hash")
                    }
                }
                _ => stuff.storage.state.clone()
            };
            stuff.storage.state = new_state;
            stuff.storage.init_code_hash = init_code_hash_opt;
            Ok(())
        } else {
            fail!("Cannot activate not existing account")
        }
    }

    /// getting to the root of the cell with library
    pub fn libraries(&self) -> StateInitLib {
        match self.state_init() {
            Some(state_init) => state_init.libraries(),
            None => StateInitLib::default()
        }
    }

    /// Get enum variant indicating current state of account
    pub fn status(&self) -> AccountStatus {
        if let Some(stuff) = self.stuff() {
            match stuff.storage.state() {
                AccountState::AccountUninit => AccountStatus::AccStateUninit,
                AccountState::AccountFrozen {
                    state_init_hash: _
                } => AccountStatus::AccStateFrozen,
                AccountState::AccountActive {
                    state_init: _
                } => AccountStatus::AccStateActive,
            }
        } else {
            AccountStatus::AccStateNonexist
        }
    }

    pub fn last_paid(&self) -> u32 {
        match self.stuff() {
            Some(stuff) => stuff.storage_stat.last_paid,
            None => 0
        }
    }

    /// calculate storage fee and sub funds, freeze if not enough
    pub fn set_last_paid(&mut self, last_paid: u32) {
        if let Some(stuff) = self.stuff_mut() {
            stuff.storage_stat.last_paid = last_paid;
        }
    }

    /// getting due payment
    pub fn due_payment(&self) -> Option<&Grams> {
        self.stuff().and_then(|s| s.storage_stat.due_payment.as_ref())
    }

    /// setting due payment
    pub fn set_due_payment(&mut self, due_payment: Option<Grams>) {
        if let Some(stuff) = self.stuff_mut() {
            stuff.storage_stat.due_payment = due_payment
        }
    }

    /// getting balance of the account
    pub fn balance(&self) -> Option<&CurrencyCollection> {
        self.stuff().map(|s| &s.storage.balance)
    }

    /// deprecated: getting balance of the account
    pub fn get_balance(&self) -> Option<&CurrencyCollection> { self.balance() }

    /// setting balance of the account
    pub fn set_balance(&mut self, balance: CurrencyCollection) {
        if let Some(stuff) = self.stuff_mut() {
            stuff.storage.balance = balance
        }
    }

    /// adding funds to account (for example, for credit phase transaction)
    pub fn add_funds(&mut self, funds_to_add: &CurrencyCollection) -> Result<()> {
        if let Some(stuff) = self.stuff_mut() {
            stuff.storage.balance.add(funds_to_add)?;
        }
        Ok(())
    }

    /// subtraction funds from account (for example, rollback transaction)
    pub fn sub_funds(&mut self, funds_to_sub: &CurrencyCollection) -> Result<bool> {
        if let Some(stuff) = self.stuff_mut() {
            stuff.storage.balance.sub(funds_to_sub)
        } else {
            Ok(false)
        }
    }

    pub fn split_depth(&self) -> Option<Number5> {
        self.state_init().and_then(|s| s.split_depth.clone())
    }

    pub fn last_tr_time(&self) -> Option<u64> {
        self.stuff().map(|stuff| stuff.storage.last_trans_lt)
    }

    pub fn set_last_tr_time(&mut self, tr_lt: u64) {
        if let Some(stuff) = self.stuff_mut() {
            stuff.storage.last_trans_lt = tr_lt;
        }
    }

    pub fn prepare_proof(&self, state_root: &Cell) -> Result<Cell> {
        match self.get_id() {
            Some(addr) => {
                // proof for account in shard state

                let usage_tree = UsageTree::with_root(state_root.clone());
                let ss = ShardStateUnsplit::construct_from(&mut usage_tree.root_slice())?;

                ss
                    .read_accounts()?
                    .get_serialized(addr)?
                    .ok_or_else(||
                        error!(
                            BlockError::InvalidArg(
                                "Account doesn't belong to given shard state".to_string()
                            )
                        )
                    )?
                    .read_account()?;

                MerkleProof::create_by_usage_tree(state_root, usage_tree)
                    .and_then(|proof| proof.serialize())
            }
            None => fail!(BlockError::InvalidData("Account cannot be None".to_string()))
        }
    }

    pub fn write_original_format(&self, builder: &mut BuilderData) -> Result<()> {
        if let Some(stuff) = self.stuff() {
            builder.append_bit_one()?;
            stuff.addr.write_to(builder)?;
            stuff.storage_stat.write_to(builder)?;
            stuff.storage.last_trans_lt.write_to(builder)?; //last_trans_lt:uint64
            stuff.storage.balance.write_to(builder)?; //balance:CurrencyCollection
            stuff.storage.state.write_to(builder)?; //state:AccountState
        } else {
            builder.append_bit_zero()?;
        }
        Ok(())
    }

    fn read_original_format(slice: &mut SliceData) -> Result<Self> {
        let addr = Deserializable::construct_from(slice)?;
        let storage_stat = Deserializable::construct_from(slice)?;
        let last_trans_lt = Deserializable::construct_from(slice)?; //last_trans_lt:uint64
        let balance = Deserializable::construct_from(slice)?; //balance:CurrencyCollection
        let state = Deserializable::construct_from(slice)?; //state:AccountState
        let storage = AccountStorage {
            last_trans_lt,
            balance,
            state,
            ..AccountStorage::default()
        };
        Ok(Account::with_stuff(AccountStuff {addr, storage_stat, storage}))
    }

    fn read_version(slice: &mut SliceData, _version: u32) -> Result<Self> {
        let addr = Deserializable::construct_from(slice)?;
        let storage_stat = Deserializable::construct_from(slice)?;
        let last_trans_lt = Deserializable::construct_from(slice)?; //last_trans_lt:uint64
        let balance = CurrencyCollection::construct_from(slice)?; //balance:CurrencyCollection
        let state = Deserializable::construct_from(slice)?; //state:AccountState
        let init_code_hash = UInt256::read_maybe_from(slice)?;
        let storage = AccountStorage {
            last_trans_lt,
            balance,
            state,
            init_code_hash,
        };
        let stuff = AccountStuff {
            addr,
            storage_stat,
            storage,
        };
        Ok(Account::with_stuff(stuff))
    }
<<<<<<< HEAD

=======
}

// functions for testing purposes
impl Account {
    pub fn set_addr(&mut self, addr: MsgAddressInt) {
        if let Some(s) = self.stuff_mut() {
            s.addr = addr;
        }
    }

    pub fn set_init_code_hash(&mut self, init_code_hash: UInt256) {
        if let Some(s) = self.stuff_mut() {
            s.storage.init_code_hash = Some(init_code_hash);
        }
    }

    pub fn update_config_smc(&mut self, config: &ConfigParams) -> Result<()> {
        let data = self.get_data()
            .ok_or_else(|| error!("config SMC doesn't contain data"))?;
        let mut data = SliceData::from(data);
        data.checked_drain_reference()
            .map_err(|_| error!("config SMC data doesn't contain reference with old config"))?;
        let mut builder = BuilderData::from_slice(&data);
        let cell = config.config_params.data()
            .ok_or_else(|| error!("configs musn't be empty"))?;
        builder.prepend_reference_cell(cell.clone());
        self.set_data(builder.into_cell()?);
        Ok(())
    }
>>>>>>> 7243ec8b
}

impl Augmentation<DepthBalanceInfo> for Account {
    fn aug(&self) -> Result<DepthBalanceInfo> {
        let mut info = DepthBalanceInfo::default();
        if let Some(balance) = self.balance() {
            info.set_balance(balance.clone());
        }
        if let Some(split_depth) = self.state_init().and_then(|s| s.split_depth.clone()) {
            info.set_split_depth(split_depth);
        }
        Ok(info)
    }
}

impl Default for Account {
    fn default() -> Self {
        Account::default()
    }
}

impl Serializable for Account {
    fn write_to(&self, builder: &mut BuilderData) -> Result<()> {
        if let Some(stuff) = self.stuff() {
            if stuff.storage.init_code_hash.is_some() {
                builder.append_bits(1, 4)?;
                return stuff.write_to(builder)
            }
        }
        Self::write_original_format(self, builder)
    }
}

impl Deserializable for Account {
    fn construct_from(slice: &mut SliceData) -> Result<Self> {
        if slice.get_next_bit()? {
            Self::read_original_format(slice)
        } else if slice.remaining_bits() == 0 {
            Ok(Account::default())
        } else {
            let tag = slice.get_next_int(3)? as u32;
            match tag {
                0 => Ok(Account::default()),
                1 => {
                    match Account::read_version(slice, tag) {
                        Ok(account) => Ok(account),
                        Err(err) => fail!("cannot deserialize account with tag {}, err {}", tag, err)
                    }
                }
                t => {
                    let s = format!("wrong tag {} deserializing account", tag);
                    fail!(BlockError::InvalidConstructorTag{ t, s })
                }
            }
        }
    }
}

impl fmt::Display for Account {
    fn fmt(&self, f: &mut fmt::Formatter) -> fmt::Result {
        write!(f, "Account[{:?}]", self)
    }
}

/*
account_descr$_ account:^Account last_trans_hash:bits256
  last_trans_lt:uint64 = ShardAccount;
*/

/// struct ShardAccount
#[derive(Clone, Debug, Eq, PartialEq, Default)]
pub struct ShardAccount {
    account: ChildCell<Account>,
    last_trans_hash: UInt256,
    last_trans_lt: u64
}

impl ShardAccount {

    pub fn with_account_root(
        account_root: Cell,
        last_trans_hash: UInt256,
        last_trans_lt: u64
    ) -> Self {
        ShardAccount {
            account: ChildCell::with_cell(account_root),
            last_trans_hash,
            last_trans_lt,
        }
    }

    pub fn with_params(
        account: &Account,
        last_trans_hash: UInt256,
        last_trans_lt: u64
    ) -> Result<Self> {
        Ok(ShardAccount {
            account: ChildCell::with_struct(account)?,
            last_trans_hash,
            last_trans_lt,
        })
    }

    pub fn read_account(&self) -> Result<Account> {
        self.account.read_struct()
    }

    pub fn write_account(&mut self, value: &Account) -> Result<()> {
        self.account.write_struct(value)
    }

    pub fn last_trans_hash(&self) -> &UInt256 {
        &self.last_trans_hash
    }

    pub fn set_last_trans_hash(&mut self, hash: UInt256) {
        self.last_trans_hash = hash
    }

    pub fn last_trans_lt(&self) -> u64 {
        self.last_trans_lt
    }

    pub fn set_last_trans_lt(&mut self, lt: u64) {
        self.last_trans_lt = lt
    }

    pub fn last_trans_hash_mut(&mut self) -> &mut UInt256 {
        &mut self.last_trans_hash
    }

    pub fn last_trans_lt_mut(&mut self) -> &mut u64 {
        &mut self.last_trans_lt
    }

    pub fn account_cell(&self) -> Cell {
        self.account.cell()
    }

    pub fn set_account_cell(&mut self, cell: Cell) {
        self.account.set_cell(cell);
    }
}

impl Serializable for ShardAccount {
    fn write_to(&self, cell: &mut BuilderData) -> Result<()> {
        cell.checked_append_reference(self.account.cell())?;
        self.last_trans_hash.write_to(cell)?;
        self.last_trans_lt.write_to(cell)?;
        Ok(())
    }
}

impl Deserializable for ShardAccount {
    fn read_from(&mut self, cell: &mut SliceData) -> Result<()> {
        self.account.read_from_reference(cell)?;
        self.last_trans_hash.read_from(cell)?;
        self.last_trans_lt.read_from(cell)?;
        Ok(())
    }
}

#[allow(dead_code)]
#[deprecated]
pub fn generate_test_account() -> Account {
    generate_test_account_by_init_code_hash(false)
}

#[allow(dead_code)]
pub fn generate_test_account_by_init_code_hash(init_code_hash: bool) -> Account {
    let mut anc = AnycastInfo::default();
    anc.set_rewrite_pfx(SliceData::new(vec![0x98,0x32,0x17,0x80])).unwrap();

    let acc_id = AccountId::from([0x00,0x01,0x02,0x03,0x04,0x05,0x06,0x07,0x08,0x09,0x0A,0x0B,0x0C,0x0D,0x0E,0x0F,
        0x10,0x11,0x12,0x13,0x14,0x15,0x16,0x17,0x18,0x19,0x1A,0x1B,0x1C,0x1D,0x1E,0x1F]);

    //let st_used = StorageUsed::with_values(1,2,3,4,5);
    let g = Some(111u32.into());
    let st_info = StorageInfo::with_values(123456789, g);

    let mut stinit = StateInit::default();
<<<<<<< HEAD

    stinit.set_split_depth(Number5(23));
=======
    
    stinit.set_split_depth(Number5::new(23).unwrap());
>>>>>>> 7243ec8b
    stinit.set_special(TickTock::with_values(false, true));

    let mut code = SliceData::new(vec![0b00111111, 0b11111111,0b11111111,0b11111111,0b11111111,0b11111111,0b11111111,0b11110100]);
    let mut subcode1 = SliceData::new(vec![0b00111111, 0b11111111,0b11111111,0b11111111,0b11111111,0b11111111,0b11111111,0b11110100]);
    let mut subcode2 = SliceData::new(vec![0b00111111, 0b111111,0b11111111,0b11111111,0b11111111,0b11111111,0b11111111,0b11110100]);
    let mut subcode3 = SliceData::new(vec![0b01111, 0b11111111,0b11111111,0b11111111,0b11111111,0b11111111,0b11111111,0b11110100]);
    let subcode4 = SliceData::new(vec![0b0111111, 0b11111111,0b111111,0b11111111,0b11111111,0b11111111,0b11111111,0b11110100]);
    subcode3.append_reference(subcode4);
    subcode2.append_reference(subcode3);
    subcode1.append_reference(subcode2);
    code.append_reference(subcode1);
    stinit.set_code(code.into_cell());

    let data = SliceData::new(vec![0b00111111, 0b11111111,0b11111,0b11111111,0b11111111,0b11111111,0b11111111,0b11110100]);
    stinit.set_data(data.into_cell());
    let library = SliceData::new(vec![0b00111111, 0b11111111,0b11111111,0b11111111,0b11111111,0b11111111,0b11111111,0b11110100]);
    stinit.set_library_code(library.into_cell(), true).unwrap();

    let mut balance = CurrencyCollection::default();
    balance.grams = 100000000000u64.into();
    balance.set_other(1, 100).unwrap();
    balance.set_other(2, 200).unwrap();
    balance.set_other(3, 300).unwrap();
    balance.set_other(4, 400).unwrap();
    balance.set_other(5, 500).unwrap();
    balance.set_other(6, 600).unwrap();
    balance.set_other(7, 10000100).unwrap();

    let acc_st = AccountStorage::active_by_init_code_hash(0, balance, stinit, init_code_hash);
    let addr = MsgAddressInt::with_standart(Some(anc), 0, acc_id).unwrap();
    let mut account = Account::with_storage(&addr, &st_info, &acc_st);
    account.update_storage_stat().unwrap();
    account
}<|MERGE_RESOLUTION|>--- conflicted
+++ resolved
@@ -1219,9 +1219,7 @@
         };
         Ok(Account::with_stuff(stuff))
     }
-<<<<<<< HEAD
-
-=======
+
 }
 
 // functions for testing purposes
@@ -1251,7 +1249,6 @@
         self.set_data(builder.into_cell()?);
         Ok(())
     }
->>>>>>> 7243ec8b
 }
 
 impl Augmentation<DepthBalanceInfo> for Account {
@@ -1433,13 +1430,8 @@
     let st_info = StorageInfo::with_values(123456789, g);
 
     let mut stinit = StateInit::default();
-<<<<<<< HEAD
-
-    stinit.set_split_depth(Number5(23));
-=======
     
     stinit.set_split_depth(Number5::new(23).unwrap());
->>>>>>> 7243ec8b
     stinit.set_special(TickTock::with_values(false, true));
 
     let mut code = SliceData::new(vec![0b00111111, 0b11111111,0b11111111,0b11111111,0b11111111,0b11111111,0b11111111,0b11110100]);
