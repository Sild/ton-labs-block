/*
* Copyright (C) 2019-2021 TON Labs. All Rights Reserved.
*
* Licensed under the SOFTWARE EVALUATION License (the "License"); you may not use
* this file except in compliance with the License.
*
* Unless required by applicable law or agreed to in writing, software
* distributed under the License is distributed on an "AS IS" BASIS,
* WITHOUT WARRANTIES OR CONDITIONS OF ANY KIND, either express or implied.
* See the License for the specific TON DEV software governing permissions and
* limitations under the License.
*/

use crate::{
    define_HashmapE,
    config_params::{GlobalVersion, CatchainConfig},
    error::BlockError,
    inbound_messages::InMsgDescr,
    master::{BlkMasterInfo, McBlockExtra},
    merkle_update::MerkleUpdate,
    outbound_messages::OutMsgDescr,
    signature::BlockSignatures,
    shard::ShardIdent,
    transactions::ShardAccountBlocks,
    types::{ChildCell, CurrencyCollection, InRefValue, UnixTime32},
    Serializable, Deserializable, MaybeSerialize, MaybeDeserialize,
    validators::ValidatorSet,
};
use std::{
    cmp::Ordering,
    io::{Cursor, Write},
    fmt::{self, Display, Formatter},
    str::FromStr
};
use ton_types::{
    error, fail, Result,
    ExceptionCode, UInt256, BuilderData, Cell, IBitstring, SliceData, HashmapE, HashmapType,
};


/*
block_id_ext$_
    shard_id:ShardIdent
    seq_no:uint32
    root_hash:bits256
    file_hash:bits256
= BlockIdExt;
*/
///
/// BlockIdExt
///
#[derive(Clone, Debug, PartialEq, Eq, Default, Hash, Ord, PartialOrd)]
pub struct BlockIdExt {
    pub shard_id: ShardIdent,
    pub seq_no: u32,
    pub root_hash: UInt256,
    pub file_hash: UInt256,
}

impl BlockIdExt {
    /// New instance of BlockIdExt structure
    #[deprecated]
    pub const fn new(shard_id: ShardIdent, seq_no: u32) -> Self {
        Self::with_params(shard_id, seq_no, UInt256::default(), UInt256::default())
    }

    // New instance of BlockIdExt structure
    pub const fn with_params(
        shard_id: ShardIdent,
        seq_no: u32,
        root_hash: UInt256,
        file_hash: UInt256,
    ) -> Self {
        BlockIdExt {
            shard_id,
            seq_no,
            root_hash,
            file_hash,
        }
    }
    pub const fn from_ext_blk(blk: ExtBlkRef) -> Self {
        BlockIdExt {
            shard_id: ShardIdent::masterchain(),
            seq_no: blk.seq_no,
            root_hash: blk.root_hash,
            file_hash: blk.file_hash,
        }
    }

    pub fn shard(&self) -> &ShardIdent { &self.shard_id }

    pub fn seq_no(&self) -> u32 { self.seq_no }

    pub fn root_hash(&self) -> &UInt256 {
        &self.root_hash
    }

    pub fn file_hash(&self) -> &UInt256 {
        &self.file_hash
    }
}

impl Serializable for BlockIdExt {
    fn write_to(&self, cell: &mut BuilderData) -> Result<()> {
        self.shard_id.write_to(cell)?;
        self.seq_no.write_to(cell)?;
        self.root_hash.write_to(cell)?;
        self.file_hash.write_to(cell)?;
        Ok(())
    }
}

impl Deserializable for BlockIdExt {
    fn read_from(&mut self, cell: &mut SliceData) -> Result<()> {
        self.shard_id.read_from(cell)?;
        self.seq_no.read_from(cell)?;
        self.root_hash.read_from(cell)?;
        self.file_hash.read_from(cell)?;
        Ok(())
    }
}

impl Display for BlockIdExt {
    fn fmt(&self, f: &mut Formatter) -> fmt::Result {
<<<<<<< HEAD
        write!(f, "({}:{}, {}, rh {}, fh {})",
            self.shard_id.workchain_id(),
            self.shard_id.shard_prefix_as_str_with_tag(),
=======
        write!(f, "({}:{}, {}, rh {:x}, fh {:x})", 
            self.shard_id.workchain_id(), 
            self.shard_id.shard_prefix_as_str_with_tag(), 
>>>>>>> c886973a
            self.seq_no,
            self.root_hash,
            self.file_hash)
    }
}

impl FromStr for BlockIdExt {
    type Err = anyhow::Error;

    fn from_str(s: &str) -> Result<Self> {
        // (0:1800000000000000, 1203696, rh 59b6e56610aa5df5e8ee4cc5f1081cd5d08473f10e0899f7763d580b2a635f90, fh 1b4d177339538562d10166d87823783b7e747ee80d85d033459928fd0605a126)
        let mut parts = s.trim_start_matches('(').trim_end_matches(')').split(',');
        let shard_parts = parts
            .next()
            .ok_or_else(|| error!("Can't read shard ident from {}", s))?
            .trim();
        let mut shard_parts = shard_parts.split(':');
        let workchain_id: i32 = shard_parts
            .next()
            .ok_or_else(|| error!("Can't read workchain_id from {}", s))?
            .trim()
            .parse()
            .map_err(|e| error!("Can't read workchain_id from {}: {}", s, e))?;
        let shard = u64::from_str_radix(
            shard_parts.next().ok_or_else(|| error!("Can't read shard from {}", s))?.trim(),
            16
        ).map_err(|e| error!("Can't read shard from {}: {}", s, e))?;
        let seq_no: u32 = parts
            .next()
            .ok_or_else(|| error!("Can't read seq_no from {}", s))?
            .trim()
            .parse()
            .map_err(|e| error!("Can't read seq_no from {}: {}", s, e))?;
        let root_hash = UInt256::from_str(parts
            .next()
            .ok_or_else(|| error!("Can't read root_hash from {}", s))?
            .trim_start_matches(" rh ")
        ).map_err(|e| error!("Can't read root_hash from {}: {}", s, e))?;
        let file_hash = UInt256::from_str(parts
            .next()
            .ok_or_else(|| error!("Can't read file_hash from {}", s))?
            .trim_start_matches(" fh ")
        ).map_err(|e| error!("Can't read file_hash from {}: {}", s, e))?;
        Ok(Self::with_params(
            ShardIdent::with_tagged_prefix(workchain_id, shard)?,
            seq_no,
            root_hash,
            file_hash,
        ))
    }
}

/// Additional struct, used for convenience
#[derive(Clone, Debug, PartialEq, Eq, Default)]
pub struct BlockSeqNoAndShard {
    pub seq_no: u32,
    pub vert_seq_no: u32,
    pub shard_id: ShardIdent,
}

const GEN_SOFTWARE_EXISTS_FLAG: u8 = 1;

/*
block_info#9bc7a987

  version:uint32
  not_master:(## 1)
  after_merge:(## 1)
  before_split:(## 1)
  after_split:(## 1)
  want_split:Bool
  want_merge:Bool
  key_block:Bool

  vert_seqno_incr:(## 1)
  flags:(## 8) { flags <= 1 }
  seq_no:#
  vert_seq_no:#
  { vert_seq_no >= vert_seqno_incr }
  { prev_seq_no:# } { ~prev_seq_no + 1 = seq_no }

  shard:ShardIdent
  gen_utime:uint32
  start_lt:uint64
  end_lt:uint64
  gen_validator_list_hash_short:uint32
  gen_catchain_seqno:uint32
  min_ref_mc_seqno:uint32
  prev_key_block_seqno:uint32
  gen_software:flags . 0?GlobalVersion

  master_ref:not_master?^BlkMasterInfo
  prev_ref:^(BlkPrevInfo after_merge)
  prev_vert_ref:vert_seqno_incr?^(BlkPrevInfo 0)

= BlockInfo;
*/
#[derive(Clone, Debug, PartialEq, Eq)]
pub struct BlockInfo {

    version: u32,
    after_merge: bool,
    before_split: bool,
    after_split: bool,
    want_split: bool,
    want_merge: bool,
    key_block: bool,

    vert_seqno_incr: u32,
    flags: u8,
    seq_no: u32,
    vert_seq_no: u32,

    shard: ShardIdent,
    gen_utime: UnixTime32,
    start_lt: u64,
    end_lt: u64,
    gen_validator_list_hash_short: u32,
    gen_catchain_seqno: u32,
    min_ref_mc_seqno: u32,
    prev_key_block_seqno: u32,
    gen_software: Option<GlobalVersion>,

    master_ref: Option<ChildCell<BlkMasterInfo>>,
    prev_ref: ChildCell<BlkPrevInfo>,
    prev_vert_ref: Option<ChildCell<BlkPrevInfo>>,
}

impl Default for BlockInfo {
    fn default() -> Self {
        BlockInfo {
            version: 0,
            after_merge: false,
            before_split: false,
            after_split: false,
            want_split: false,
            want_merge: false,
            key_block: false,
            vert_seqno_incr: 0,
            flags: 0,
            seq_no: 1,
            vert_seq_no: 0,
            shard: ShardIdent::default(),
            gen_utime: UnixTime32::default(),
            start_lt: 0,
            end_lt: 0,
            gen_validator_list_hash_short: 0,
            gen_catchain_seqno: 0,
            min_ref_mc_seqno: 0,
            prev_key_block_seqno: 0,
            gen_software: None,
            master_ref: None,
            prev_ref: ChildCell::default(),
            prev_vert_ref: None,
        }
    }
}

impl BlockInfo {

    pub fn new() -> Self {
        Self::default()
    }

    pub fn version(&self) -> u32 { self.version }
    pub fn set_version(&mut self, version: u32) { self.version = version; }

    pub fn before_split(&self) -> bool { self.before_split }
    pub fn set_before_split(&mut self, before_split: bool) { self.before_split = before_split }

    pub fn after_split(&self) -> bool { self.after_split }
    pub fn set_after_split(&mut self, after_split: bool) { self.after_split = after_split }

    pub fn want_split(&self) -> bool { self.want_split }
    pub fn set_want_split(&mut self, want_split: bool) { self.want_split = want_split }

    pub fn want_merge(&self) -> bool { self.want_merge }
    pub fn set_want_merge(&mut self, want_merge: bool) { self.want_merge = want_merge }

    pub fn key_block(&self) -> bool { self.key_block }
    pub fn set_key_block(&mut self, key_block: bool) { self.key_block = key_block }


    pub fn flags(&self) -> u8 { self.flags }
    // For now flags is related only on gen_software, so it is set automatically if need
    //pub fn set_flags(&mut self, flags) { self.flags = flags }

    pub fn seq_no(&self) -> u32 { self.seq_no }
    pub fn set_seq_no(&mut self, seq_no: u32) -> Result<()> {
        if seq_no == 0 {
            fail!(BlockError::InvalidArg("`seq_no` can't be zero".to_string()))
        }
        self.seq_no = seq_no;
        Ok(())
    }


    pub fn shard(&self) -> &ShardIdent { &self.shard }
    pub fn set_shard(&mut self, shard: ShardIdent) { self.shard = shard }

    pub fn gen_utime(&self) -> UnixTime32 { self.gen_utime }
    pub fn set_gen_utime(&mut self, gen_utime: UnixTime32) { self.gen_utime = gen_utime }

    pub fn start_lt(&self) -> u64 { self.start_lt }
    pub fn set_start_lt(&mut self, start_lt: u64) { self.start_lt = start_lt }

    pub fn end_lt(&self) -> u64 { self.end_lt }
    pub fn set_end_lt(&mut self, end_lt: u64) { self.end_lt = end_lt }

    pub fn gen_validator_list_hash_short(&self) -> u32 { self.gen_validator_list_hash_short }
    pub fn set_gen_validator_list_hash_short(&mut self, hash: u32) { self.gen_validator_list_hash_short = hash }

    pub fn gen_catchain_seqno(&self) -> u32 { self.gen_catchain_seqno }
    pub fn set_gen_catchain_seqno(&mut self, cc_seqno: u32) { self.gen_catchain_seqno = cc_seqno }

    pub fn min_ref_mc_seqno(&self) -> u32 { self.min_ref_mc_seqno }
    pub fn set_min_ref_mc_seqno(&mut self, min_ref_mc_seqno: u32) { self.min_ref_mc_seqno = min_ref_mc_seqno }

    pub fn prev_key_block_seqno(&self) -> u32 { self.prev_key_block_seqno }
    pub fn set_prev_key_block_seqno(&mut self, prev_key_block_seqno: u32) { self.prev_key_block_seqno = prev_key_block_seqno }

    pub fn gen_software(&self) -> Option<&GlobalVersion> { self.gen_software.as_ref() }
    pub fn set_gen_software(&mut self, gen_software: Option<GlobalVersion>) {
        self.gen_software = gen_software;
        if self.gen_software.is_some() {
            self.flags |= GEN_SOFTWARE_EXISTS_FLAG;
        } else {
            self.flags &= !GEN_SOFTWARE_EXISTS_FLAG;
        }
    }

    pub fn read_master_ref(&self) -> Result<Option<BlkMasterInfo>> {
        self.master_ref.as_ref().map(|mr| mr.read_struct()).transpose()
    }

    pub fn write_master_ref(&mut self, value: Option<&BlkMasterInfo>) -> Result<()> {
        self.master_ref = value.map(|v| ChildCell::with_struct(v)).transpose()?;
        Ok(())
    }

    pub fn read_master_id(&self) -> Result<ExtBlkRef> {
        match self.master_ref {
            Some(ref mr) => Ok(mr.read_struct()?.master),
            None => self.read_prev_ref()?.prev1()
        }
    }

    pub fn after_merge(&self) -> bool { self.after_merge }
    pub fn prev_ref_cell(&self)-> Cell {
        self.prev_ref.cell()
    }
    pub fn read_prev_ref(&self) -> Result<BlkPrevInfo> {
        let mut prev_ref = if self.after_merge {
            BlkPrevInfo::default_blocks()
        } else {
            BlkPrevInfo::default_block()
        };
        prev_ref.read_from(&mut self.prev_ref.cell().into())?;
        Ok(prev_ref)
    }
    pub fn read_prev_ids(&self) -> Result<Vec<BlockIdExt>> {
        let prev = self.read_prev_ref()?;
        if let Some(prev2) = prev.prev2()? {
            let (shard1, shard2) = self.shard.split()?;
            Ok(vec![prev.prev1()?.workchain_block_id(shard1).1, prev2.workchain_block_id(shard2).1])
        } else if self.after_split {
            Ok(vec!(prev.prev1()?.workchain_block_id(self.shard.merge()?).1))
        } else {
            Ok(vec!(prev.prev1()?.workchain_block_id(self.shard).1))
        }
    }
    pub fn set_prev_stuff(&mut self, after_merge: bool, prev_ref: &BlkPrevInfo) -> Result<()> {
        if !after_merge ^ prev_ref.is_one_prev() {
            fail!(BlockError::InvalidArg(
                "`prev_ref` may handle two blocks only if `after_merge`".to_string()))
        }
        self.after_merge = after_merge;
        self.prev_ref.write_struct(prev_ref)
    }

    pub fn vert_seq_no(&self) -> u32 { self.vert_seq_no }
    pub fn vert_seqno_incr(&self) -> u32 { self.vert_seqno_incr }
    pub fn read_prev_vert_ref(&self) -> Result<Option<BlkPrevInfo>> {
        self.prev_vert_ref.as_ref().map(|mr| mr.read_struct()).transpose()
    }
    pub fn set_vertical_stuff(
        &mut self,
        vert_seqno_incr: u32,
        vert_seq_no: u32,
        prev_vert_ref: Option<BlkPrevInfo>)
    -> Result<()> {
        if vert_seq_no < vert_seqno_incr {
            fail!(BlockError::InvalidArg(
                "`vert_seq_no` can't be less then `vert_seqno_incr`".to_string()))
        }
        if (vert_seqno_incr == 0) ^ prev_vert_ref.is_none() {
            fail!(BlockError::InvalidArg(
                "`prev_vert_ref` may be Some only if `vert_seqno_incr != 0` and vice versa".to_string()))
        }

        self.vert_seqno_incr = vert_seqno_incr;
        self.vert_seq_no = vert_seq_no;
        self.prev_vert_ref = prev_vert_ref.map(|v| ChildCell::with_struct(&v)).transpose()?;
        Ok(())
    }
}

/*
prev_blk_info$_
    prev:ExtBlkRef
    = BlkPrevInfo 0;

prev_blks_info$_
    prev1:^ExtBlkRef
    prev2:^ExtBlkRef
    = BlkPrevInfo 1;
*/
#[derive(Clone, Debug, PartialEq, Eq)]
pub enum BlkPrevInfo {
    Block {
        prev: ExtBlkRef
    },
    Blocks {
        prev1: ChildCell<ExtBlkRef>,
        prev2: ChildCell<ExtBlkRef>
    },
}

impl Default for BlkPrevInfo {
    fn default() -> BlkPrevInfo {
        BlkPrevInfo::Block{ prev: ExtBlkRef::default() }
    }
}

impl BlkPrevInfo {

    pub fn new(mut ext_block_refs: Vec<ExtBlkRef>) -> Result<Self> {
        match ext_block_refs.len() {
            2 => {
                let prev1 = ChildCell::with_struct(&ext_block_refs[0])?;
                let prev2 = ChildCell::with_struct(&ext_block_refs[1])?;
                Ok(BlkPrevInfo::Blocks { prev1, prev2 })
            }
            1 => {
                let prev = ext_block_refs.remove(0);
                Ok(BlkPrevInfo::Block{ prev })
            }
            _ => fail!("prev blocks must be 1 or 2")
        }
    }

    pub fn default_block() -> Self {
        BlkPrevInfo::Block {
            prev: ExtBlkRef::default()
        }
    }

    pub fn default_blocks() -> Self {
        BlkPrevInfo::Blocks {
            prev1: ChildCell::default(),
            prev2: ChildCell::default(),
        }
    }

    pub fn is_one_prev(&self) -> bool {
        match self {
            BlkPrevInfo::Block{prev: _} => true,
            BlkPrevInfo::Blocks{prev1: _, prev2: _} => false,
        }
    }

    pub fn prev1(&self) -> Result<ExtBlkRef> {
        Ok(
            match self {
                BlkPrevInfo::Block{prev} => prev.clone(),
                BlkPrevInfo::Blocks{prev1, prev2: _} => {
                    prev1.read_struct()?
                },
            }
        )
    }

    pub fn prev2(&self) -> Result<Option<ExtBlkRef>> {
        Ok(
            match self {
                BlkPrevInfo::Block{prev: _} => None,
                BlkPrevInfo::Blocks{prev1: _, prev2} => {
                    Some(prev2.read_struct()?)
                },
            }
        )
    }
}

impl Deserializable for BlkPrevInfo {
    fn read_from(&mut self, cell: &mut SliceData) -> Result<()> {
        match self {
            BlkPrevInfo::Block{prev} => {
                prev.read_from(cell)?;
            },
            BlkPrevInfo::Blocks{prev1, prev2} => {
                prev1.read_from_reference(cell)?;
                prev2.read_from_reference(cell)?;
            },
        }
        Ok(())
    }
}

impl Serializable for BlkPrevInfo {
    fn write_to(&self, cell: &mut BuilderData) -> Result<()> {
        match self {
            BlkPrevInfo::Block{prev} => {
                prev.write_to(cell)?;
            }
            BlkPrevInfo::Blocks{prev1, prev2} => {
                cell.append_reference_cell(prev1.serialize()?);
                cell.append_reference_cell(prev2.serialize()?);
            },
        }
        Ok(())
    }
}

pub type BlockId = UInt256;

/*
unsigned_block info:^BlockInfo value_flow:^ValueFlow
    state_update:^(MERKLE_UPDATE ShardState)
    extra:^BlockExtra = Block;
*/
#[derive(Debug, Default, Clone, Eq, PartialEq)]
pub struct Block {
    pub global_id: i32,
    pub info: ChildCell<BlockInfo>,            // reference
    pub value_flow: ChildCell<ValueFlow>,      // reference
    pub state_update: ChildCell<MerkleUpdate>, // reference
    pub extra: ChildCell<BlockExtra>,          // reference
}

impl Block {
    pub fn with_params(
        global_id: i32,
        info: BlockInfo,
        value_flow: ValueFlow,
        state_update: MerkleUpdate,
        extra: BlockExtra,
    ) -> Result<Self> {
        Ok(Block {
            global_id,
            info: ChildCell::with_struct(&info)?,
            value_flow: ChildCell::with_struct(&value_flow)?,
            extra: ChildCell::with_struct(&extra)?,
            state_update: ChildCell::with_struct(&state_update)?,
        })
    }

    pub fn global_id(&self) -> i32 {
        self.global_id
    }

    pub fn set_global_id(&mut self, global_id: i32) {
        self.global_id = global_id
    }

    pub fn read_info(&self) -> Result<BlockInfo> {
        self.info.read_struct()
    }

    pub fn write_info(&mut self, value: &BlockInfo) -> Result<()> {
        self.info.write_struct(value)
    }

    pub fn info_cell(&self)-> Cell {
        self.info.cell()
    }

    pub fn read_value_flow(&self) -> Result<ValueFlow> {
        self.value_flow.read_struct()
    }

    pub fn write_value_flow(&mut self, value: &ValueFlow) -> Result<()> {
        self.value_flow.write_struct(value)
    }

    pub fn value_flow_cell(&self)-> Cell {
        self.value_flow.cell()
    }

    pub fn read_state_update(&self) -> Result<MerkleUpdate> {
        self.state_update.read_struct()
    }

    pub fn write_state_update(&mut self, value: &MerkleUpdate) -> Result<()> {
        self.state_update.write_struct(value)
    }

    pub fn state_update_cell(&self)-> Cell {
        self.state_update.cell()
    }

    pub fn read_extra(&self) -> Result<BlockExtra> {
        self.extra.read_struct()
    }

    pub fn write_extra(&mut self, value: &BlockExtra) -> Result<()> {
        self.extra.write_struct(value)
    }

    pub fn extra_cell(&self)-> Cell {
        self.extra.cell()
    }

    const DATA_FOR_SIGN_SIZE: usize = 4 + 32 + 32;
    const DATA_FOR_SIGN_TAG: [u8; 4] = [0x70, 0x6e, 0x0b, 0xc5];

    pub fn build_data_for_sign(root_hash: &UInt256, file_hash: &UInt256) -> [u8; Self::DATA_FOR_SIGN_SIZE] {
        let mut data = [0_u8; Self::DATA_FOR_SIGN_SIZE];
        {
            let mut cur = Cursor::new(&mut data[..]);
            cur.write_all(&Self::DATA_FOR_SIGN_TAG).unwrap();
            cur.write_all(root_hash.as_slice()).unwrap();
            cur.write_all(file_hash.as_slice()).unwrap();
        }
        data
    }

    pub fn read_cur_validator_set_and_cc_conf(&self) -> Result<(ValidatorSet, CatchainConfig)> {
        self
            .read_extra()?
            .read_custom()?
            .ok_or_else(|| error!(BlockError::InvalidArg(
                "Block doesn't contain `extra->custom` field".to_string()
            )))?
            .config()
            .ok_or_else(|| error!(BlockError::InvalidArg(
                "Block doesn't contain `extra->custom->config` field, maybe no key block is used? ".to_string()
            )))?
            .read_cur_validator_set_and_cc_conf()
    }
}

impl Ord for Block {
    fn cmp(&self, other: &Block) -> Ordering {
        self.read_info().unwrap().seq_no.cmp(&other.read_info().unwrap().seq_no)
    }
}

impl PartialOrd for Block {
    fn partial_cmp(&self, other: &Block) -> Option<Ordering> {
        Some(self.cmp(other))
    }
}

// block_extra
//    in_msg_descr:^InMsgDescr
//    out_msg_descr:^OutMsgDescr
//    account_blocks:^ShardAccountBlocks
//    rand_seed:bits256
//    created_by:bits256
//    custom:(Maybe ^McBlockExtra)
//    = BlockExtra;

#[derive(Clone, Debug, Default, Eq, PartialEq)]
pub struct BlockExtra {
    in_msg_descr: ChildCell<InMsgDescr>,
    out_msg_descr: ChildCell<OutMsgDescr>,
    account_blocks: ChildCell<ShardAccountBlocks>,
    pub rand_seed: UInt256,
    pub created_by: UInt256,
    custom: Option<ChildCell<McBlockExtra>>,
}

impl BlockExtra {
    pub fn new() -> BlockExtra {
        BlockExtra {
            in_msg_descr: ChildCell::default(),
            out_msg_descr: ChildCell::default(),
            account_blocks: ChildCell::default(),
            rand_seed: UInt256::rand(),
            created_by: UInt256::default(), // TODO: Need to fill?
            custom: None,
        }
    }

    pub fn read_in_msg_descr(&self) -> Result<InMsgDescr> {
        self.in_msg_descr.read_struct()
    }

    pub fn write_in_msg_descr(&mut self, value: &InMsgDescr) -> Result<()> {
        self.in_msg_descr.write_struct(value)
    }

    pub fn in_msg_descr_cell(&self)-> Cell {
        self.in_msg_descr.cell()
    }

    pub fn read_out_msg_descr(&self) -> Result<OutMsgDescr> {
        self.out_msg_descr.read_struct()
    }

    pub fn write_out_msg_descr(&mut self, value: &OutMsgDescr) -> Result<()> {
        self.out_msg_descr.write_struct(value)
    }

    pub fn out_msg_descr_cell(&self)-> Cell {
        self.out_msg_descr.cell()
    }

    pub fn read_account_blocks(&self) -> Result<ShardAccountBlocks> {
        self.account_blocks.read_struct()
    }

    pub fn write_account_blocks(&mut self, value: &ShardAccountBlocks) -> Result<()> {
        self.account_blocks.write_struct(value)
    }

    pub fn account_blocks_cell(&self)-> Cell {
        self.account_blocks.cell()
    }

    pub fn rand_seed(&self) -> &UInt256 {
        &self.rand_seed
    }

    pub fn rand_seed_mut(&mut self) -> &mut UInt256 {
        &mut self.rand_seed
    }

    pub fn created_by(&self) -> &UInt256 {
        &self.created_by
    }

    pub fn created_by_mut(&mut self) -> &mut UInt256 {
        &mut self.created_by
    }

    pub fn read_custom(&self) -> Result<Option<McBlockExtra>> {
        Ok(
            match self.custom {
                Some(ref custom) => Some(custom.read_struct()?),
                None => None
            }
        )
    }

    pub fn write_custom(&mut self, value: Option<&McBlockExtra>) -> Result<()> {
        self.custom = match value {
                Some(v) => Some(ChildCell::with_struct(v)?),
                None => None
            };
        Ok(())
    }

    pub fn custom_cell(&self) -> Option<Cell> {
        self.custom.as_ref().map(|c| c.cell())
    }

    pub fn is_key_block(&self) -> bool {
        self.custom.is_some()
    }
}

const BLOCK_EXTRA_TAG: u32 = 0x4a33f6fd;

impl Deserializable for BlockExtra {
    fn read_from(&mut self, cell: &mut SliceData) -> Result<()> {
        let tag = cell.get_next_u32()?;
        if tag != BLOCK_EXTRA_TAG {
            fail!(
                BlockError::InvalidConstructorTag {
                    t: tag,
                    s: "BlockExtra".to_string()
                }
            )
        }
        self.in_msg_descr.read_from_reference(cell)?;
        self.out_msg_descr.read_from_reference(cell)?;
        self.account_blocks.read_from_reference(cell)?;
        self.rand_seed.read_from(cell)?;
        self.created_by.read_from(cell)?;
        self.custom = if cell.get_next_bit()? {
            Some(ChildCell::<McBlockExtra>::construct_from_reference(cell)?)
        } else {
            None
        };
        Ok(())
    }
}

impl Serializable for BlockExtra {
    fn write_to(&self, cell: &mut BuilderData) -> Result<()> {
        cell.append_u32(BLOCK_EXTRA_TAG)?;
        cell.append_reference_cell(self.in_msg_descr.serialize()?);
        cell.append_reference_cell(self.out_msg_descr.serialize()?);
        cell.append_reference_cell(self.account_blocks.serialize()?);

        self.rand_seed.write_to(cell)?;
        self.created_by.write_to(cell)?;
        if let Some(custrom) = &self.custom {
            cell.append_bit_one()?;
            cell.append_reference_cell(custrom.serialize()?);
        } else {
            cell.append_bit_zero()?;
        }
        Ok(())
    }
}

/// value_flow ^[ from_prev_blk:CurrencyCollection
///   to_next_blk:CurrencyCollection
///   imported:CurrencyCollection
///   exported:CurrencyCollection ]
///   fees_collected:CurrencyCollection
///   ^[
///   fees_imported:CurrencyCollection
///   recovered:CurrencyCollection
///   created:CurrencyCollection
///   minted:CurrencyCollection
/// ] = ValueFlow;
///
/// TON Blockchain 4.3.5:
/// The TL-B construct _:ˆ[...] describes a reference to a cell containing the fields
/// listed inside the square brackets. In this way, several fields can be moved from
/// a cell containing a large record into a separate subcell.
#[derive(Clone, Debug, Default, Eq, PartialEq)]
pub struct ValueFlow {
    pub from_prev_blk: CurrencyCollection, // serialized into another cell 1
    pub to_next_blk: CurrencyCollection,   // serialized into another cell 1
    pub imported: CurrencyCollection,      // serialized into another cell 1
    pub exported: CurrencyCollection,      // serialized into another cell 1
    pub fees_collected: CurrencyCollection,
    pub fees_imported: CurrencyCollection, // serialized into another cell 2
    pub recovered: CurrencyCollection,     // serialized into another cell 2
    pub created: CurrencyCollection,       // serialized into another cell 2
    pub minted: CurrencyCollection,        // serialized into another cell 2
}

impl fmt::Display for ValueFlow {
    fn fmt(&self, f: &mut fmt::Formatter) -> fmt::Result {
        write!(f, "\
            from_prev_blk: {}, \
            to_next_blk: {}, \
            imported: {}, \
            exported: {}, \
            fees_collected: {}, \
            fees_imported: {}, \
            recovered: {}, \
            created: {}, \
            minted: {}",
            self.from_prev_blk,
            self.to_next_blk,
            self.imported,
            self.exported,
            self.fees_collected,
            self.fees_imported,
            self.recovered,
            self.created,
            self.minted
        )
    }
}

impl ValueFlow {
    pub fn read_in_full_depth(&self) -> Result<()> {
        self.from_prev_blk.other.iterate(|_value| Ok(true))?;
        self.to_next_blk.other.iterate(|_value| Ok(true))?;
        self.imported.other.iterate(|_value| Ok(true))?;
        self.exported.other.iterate(|_value| Ok(true))?;
        self.fees_collected.other.iterate(|_value| Ok(true))?;
        self.fees_imported.other.iterate(|_value| Ok(true))?;
        self.recovered.other.iterate(|_value| Ok(true))?;
        self.created.other.iterate(|_value| Ok(true))?;
        self.minted.other.iterate(|_value| Ok(true))?;
        Ok(())
    }
}

/*
ext_blk_ref$_ start_lt:uint64 end_lt:uint64
    seq_no:uint32 hash:uint256 = ExtBlkRef;
*/
#[derive(Clone, Debug, Default, PartialEq, Eq)]
pub struct ExtBlkRef {
    pub end_lt: u64,
    pub seq_no: u32,
    pub root_hash: UInt256,
    pub file_hash: UInt256,
}

impl ExtBlkRef {
    pub fn master_block_id(self) -> (u64, BlockIdExt) {
        (self.end_lt, BlockIdExt::from_ext_blk(self))
    }
    pub fn workchain_block_id(self, shard_id: ShardIdent) -> (u64, BlockIdExt) {
        let block_id = BlockIdExt {
            shard_id,
            seq_no: self.seq_no,
            root_hash: self.root_hash,
            file_hash: self.file_hash,
        };
        (self.end_lt, block_id)
    }
}

impl Deserializable for ExtBlkRef {
    fn read_from(&mut self, cell: &mut SliceData) -> Result<()> {
        self.end_lt = cell.get_next_u64()?;
        self.seq_no = cell.get_next_u32()?;
        self.root_hash.read_from(cell)?;
        self.file_hash.read_from(cell)?;
        Ok(())
    }
}

impl Serializable for ExtBlkRef {
    fn write_to(&self, cell: &mut BuilderData) -> Result<()> {
        self.end_lt.write_to(cell)?;
        self.seq_no.write_to(cell)?;
        self.root_hash.write_to(cell)?;
        self.file_hash.write_to(cell)?;
        Ok(())
    }
}

const BLOCK_TAG: u32 = 0x11ef55aa;

const BLOCK_INFO_TAG: u32 = 0x9bc7a987;

impl Serializable for BlockInfo {
    fn write_to(&self, cell: &mut BuilderData) -> Result<()> {

        let mut byte = 0;
        if self.master_ref.is_some() {
            byte |= 1 << 7
        }
        if self.after_merge {
            byte |= 1 << 6
        }
        if self.before_split {
            byte |= 1 << 5;
        }
        if self.after_split {
            byte |= 1 << 4;
        }
        if self.want_split {
            byte |= 1 << 3;
        }
        if self.want_merge {
            byte |= 1 << 2;
        }
        if self.key_block {
            byte |= 1 << 1;
        }
        if self.vert_seqno_incr != 0 {
            byte |= 1;
        }

        cell.append_u32(BLOCK_INFO_TAG)?
            .append_u32(self.version)?
            .append_u8(byte)?
            .append_u8(self.flags)?
            .append_u32(self.seq_no)?
            .append_u32(self.vert_seq_no)?;

        // shard:ShardIdent
        self.shard.write_to(cell)?;
        cell.append_u32(self.gen_utime.0)?
            .append_u64(self.start_lt)?
            .append_u64(self.end_lt)?
            .append_u32(self.gen_validator_list_hash_short)?
            .append_u32(self.gen_catchain_seqno)?
            .append_u32(self.min_ref_mc_seqno)?
            .append_u32(self.prev_key_block_seqno)?;

        if self.flags & GEN_SOFTWARE_EXISTS_FLAG != 0 {
            if let Some(gen_software) = self.gen_software.as_ref() {
                gen_software.write_to(cell)?;
            } else {
                fail!(BlockError::InvalidData("GEN_SOFTWARE_EXISTS_FLAG is set but gen_software is None".to_string()))
            }
        } else if self.gen_software.is_some() {
            fail!(BlockError::InvalidData("GEN_SOFTWARE_EXISTS_FLAG is not set but gen_software is Some".to_string()))
        }

        if let Some(ref master) = self.master_ref {
            cell.append_reference_cell(master.serialize()?);
        }
        cell.append_reference_cell(self.prev_ref.serialize()?);
        if let Some(prev_vert_ref) = self.prev_vert_ref.as_ref() {
            cell.append_reference_cell(prev_vert_ref.serialize()?);
        }

        Ok(())
    }
}

const VALUE_FLOW_TAG: u32 = 0xb8e48dfb;

impl Serializable for ValueFlow {
    fn write_to(&self, cell: &mut BuilderData) -> Result<()> {
        cell.append_u32(VALUE_FLOW_TAG)?;

        let mut cell1 = BuilderData::new();
        self.from_prev_blk.write_to(&mut cell1)?;
        self.to_next_blk.write_to(&mut cell1)?;
        self.imported.write_to(&mut cell1)?;
        self.exported.write_to(&mut cell1)?;
        cell.append_reference_cell(cell1.into_cell()?);
        self.fees_collected.write_to(cell)?;

        let mut cell2 = BuilderData::new();
        self.fees_imported.write_to(&mut cell2)?;
        self.recovered.write_to(&mut cell2)?;
        self.created.write_to(&mut cell2)?;
        self.minted.write_to(&mut cell2)?;
        cell.append_reference_cell(cell2.into_cell()?);

        Ok(())
    }
}

impl Deserializable for ValueFlow {
    fn read_from(&mut self, cell: &mut SliceData) -> Result<()> {
        let tag = cell.get_next_u32()?;
        if tag != VALUE_FLOW_TAG {
            fail!(
                BlockError::InvalidConstructorTag {
                    t: tag,
                    s: "ValueFlow".to_string()
                }
            )
        }
        let cell1 = &mut cell.checked_drain_reference()?.into();
        self.from_prev_blk.read_from(cell1)?;
        self.to_next_blk.read_from(cell1)?;
        self.imported.read_from(cell1)?;
        self.exported.read_from(cell1)?;
        self.fees_collected.read_from(cell)?;

        let cell2 = &mut cell.checked_drain_reference()?.into();
        self.fees_imported.read_from(cell2)?;
        self.recovered.read_from(cell2)?;
        self.created.read_from(cell2)?;
        self.minted.read_from(cell2)?;
        Ok(())
    }
}

impl Deserializable for BlockInfo {
    fn read_from(&mut self, cell: &mut SliceData) -> Result<()> {
        let tag = cell.get_next_u32()?;
        if tag != BLOCK_INFO_TAG {
            fail!(
                BlockError::InvalidConstructorTag {
                    t: tag,
                    s: "BlockInfo".to_string()
                }
            )
        }
        self.version = cell.get_next_u32()?;

        let next_byte = cell.get_next_byte()?;
        let not_master = (next_byte >> 7) & 1 == 1;
        let after_merge = (next_byte >> 6) & 1 == 1;
        self.before_split = (next_byte >> 5) & 1 == 1;
        self.after_split = (next_byte >> 4) & 1 == 1;
        self.want_split = (next_byte >> 3) & 1 == 1;
        self.want_merge = (next_byte >> 2) & 1 == 1;
        self.key_block = (next_byte >> 1) & 1 == 1;
        let vert_seqno_incr = ((next_byte) & 1) as u32;

        self.flags = cell.get_next_byte()?;
        let seq_no = cell.get_next_u32()?;
        self.set_seq_no(seq_no)?;
        let vert_seq_no = cell.get_next_u32()?;
        self.shard.read_from(cell)?;
        self.gen_utime.0 = cell.get_next_u32()?;
        self.start_lt = cell.get_next_u64()?;
        self.end_lt = cell.get_next_u64()?;
        self.gen_validator_list_hash_short = cell.get_next_u32()?;
        self.gen_catchain_seqno = cell.get_next_u32()?;
        self.min_ref_mc_seqno = cell.get_next_u32()?;
        self.prev_key_block_seqno = cell.get_next_u32()?;

        if self.flags & GEN_SOFTWARE_EXISTS_FLAG != 0 {
            self.gen_software = Some(GlobalVersion::construct_from(cell)?);
        }

        self.master_ref = if not_master {
            let mut bli = BlkMasterInfo::default();
            bli.read_from_reference(cell)?;
            Some(ChildCell::with_struct(&bli)?)
        } else {
            None
        };

        let mut prev_ref = if after_merge {
            BlkPrevInfo::default_blocks()
        } else {
            BlkPrevInfo::default_block()
        };
        prev_ref.read_from_reference(cell)?;
        self.set_prev_stuff(after_merge, &prev_ref)?;

        let prev_vert_ref = if vert_seqno_incr == 0 {
            None
        } else {
            Some(BlkPrevInfo::construct_from_reference(cell)?)
        };
        self.set_vertical_stuff(vert_seqno_incr, vert_seq_no, prev_vert_ref)?;

        Ok(())
    }
}

impl Deserializable for Block {
    fn read_from(&mut self, cell: &mut SliceData) -> Result<()> {
        let tag = cell.get_next_u32()?;
        if tag != BLOCK_TAG {
            fail!(
                BlockError::InvalidConstructorTag {
                    t: tag,
                    s: "Block".to_string()
                }
            )
        }
        self.global_id.read_from(cell)?;
        self.info.read_from_reference(cell)?;
        self.value_flow.read_from_reference(cell)?;
        self.state_update.read_from_reference(cell)?;
        self.extra.read_from_reference(cell)?;
        Ok(())
    }
}

impl Serializable for Block {
    fn write_to(&self, builder: &mut BuilderData) -> Result<()> {
        builder.append_u32(BLOCK_TAG)?;
        builder.append_i32(self.global_id)?;
        builder.append_reference_cell(self.info.serialize()?); // info:^BlockInfo
        builder.append_reference_cell(self.value_flow.serialize()?); // value_flow:^ValueFlow
        builder.append_reference_cell(self.state_update.serialize()?); // state_update:^(MERKLE_UPDATE ShardState)
        builder.append_reference_cell(self.extra.serialize()?); // extra:^BlockExtra
        Ok(())
    }
}

#[derive(Debug, Eq, PartialEq, Clone, Copy)]
pub enum BlockProcessingStatus {
    Unknown = 0,
    Proposed,
    Finalized,
    Refused,
}

impl Default for BlockProcessingStatus {
    fn default() -> Self {
        BlockProcessingStatus::Unknown
    }
}

/*
chain_empty$_ = ProofChain 0;
chain_link$_
    {n:#}
    root:^Cell
    prev:n?^(ProofChain n)
= ProofChain (n + 1);
top_block_descr#d5
    proof_for:BlockIdExt
    signatures:(Maybe ^BlockSignatures)
    len:(## 8) { len >= 1 } { len <= 8 }
    chain:(ProofChain len)
= TopBlockDescr;
*/
#[derive(Debug, Default, Eq, PartialEq)]
pub struct TopBlockDescr {
    proof_for: BlockIdExt,
    signatures: Option<InRefValue<BlockSignatures>>,
    chain: Vec<Cell>,
}

impl TopBlockDescr {
    pub fn with_id_and_signatures(
        proof_for: BlockIdExt,
        signatures: BlockSignatures,
    ) -> Self {
        Self {
            proof_for,
            signatures: Some(InRefValue(signatures)),
            chain: vec![],
        }
    }

    pub fn append_proof(&mut self, cell: Cell) {
        self.chain.push(cell);
    }

    pub fn proof_for(&self) -> &BlockIdExt {
        &self.proof_for
    }

    pub fn signatures(&self) -> Option<&BlockSignatures> {
        self.signatures.as_ref().map(|irf| &irf.0)
    }

    pub fn chain(&self) -> &Vec<Cell> {
        &self.chain
    }
}

const TOP_BLOCK_DESCR_TAG: u8 = 0xD5;

impl Serializable for TopBlockDescr {
    fn write_to(&self, cell: &mut BuilderData) -> Result<()> {
        TOP_BLOCK_DESCR_TAG.write_to(cell)?;
        self.proof_for.write_to(cell)?;
        self.signatures.write_maybe_to(cell)?;
        let mut prev = BuilderData::new();
        for (i, c) in self.chain.iter().rev().enumerate() {
            let mut builder = BuilderData::new();
            builder.append_reference_cell(c.clone());
            if i != 0 {
                builder.append_reference_cell(prev.into_cell()?);
            }
            prev = builder;
        }
        cell.append_bits(self.chain.len(), 8)?;
        cell.append_builder(&prev)?;
        Ok(())
    }
}

impl Deserializable for TopBlockDescr {
    fn read_from(&mut self, slice: &mut SliceData) -> Result<()> {
        let tag = slice.get_next_byte()?;
        if tag != TOP_BLOCK_DESCR_TAG {
            fail!(
                BlockError::InvalidConstructorTag {
                    t: tag.into(),
                    s: "TopBlockDescr".to_string()
                }
            )
        }
        self.proof_for.read_from(slice)?;
        self.signatures = BlockSignatures::read_maybe_from(slice)?;
        let len = slice.get_next_int(8)?;
        if !(1..=8).contains(&len) {
            fail!(
                BlockError::InvalidData(
                    "Failed check: `len >= 1 && len <= 8`".to_string()
                )
            )
        }
        {
            let mut slice = slice.clone();
            for i in (0..len).rev() {
                if slice.remaining_references() == 0 {
                    fail!(BlockError::TvmException(ExceptionCode::CellUnderflow))
                }
                self.chain.push(slice.checked_drain_reference()?);
                if i != 0 {
                    if slice.remaining_references() == 0 {
                        fail!(BlockError::TvmException(ExceptionCode::CellUnderflow))
                    }
                    slice = slice.checked_drain_reference()?.into();
                }
            }
        }
        Ok(())
    }
}

define_HashmapE!{TopBlockDescrCollection, 96, InRefValue<TopBlockDescr>}
/*
top_block_descr_set#4ac789f3 collection:(HashmapE 96 ^TopBlockDescr) = TopBlockDescrSet;
*/
#[derive(Clone, Debug, Default)]
pub struct TopBlockDescrSet {
    collection: TopBlockDescrCollection
}

impl TopBlockDescrSet {
    pub fn get_top_block_descr(&self, shard: &ShardIdent) -> Result<Option<TopBlockDescr>> {
        match self.collection.0.get(shard.full_key_with_tag()?)? {
            Some(slice) => TopBlockDescr::construct_from_cell(slice.reference(0)?).map(Some),
            None => Ok(None)
        }
    }
    pub fn insert(&mut self, shard: &ShardIdent, descr: &TopBlockDescr) -> Result<()> {
        let key = shard.full_key_with_tag()?;
        let value = descr.serialize()?;
        self.collection.0.setref(key, &value).map(|_|())
    }
    pub fn is_empty(&self) -> bool {
        self.collection.is_empty()
    }
    pub fn count(&self, max: usize) -> Result<usize> {
        self.collection.count(max)
    }
    pub fn collection(&self) -> &TopBlockDescrCollection {
        &self.collection
    }
}

const TOPBLOCK_DESCR_SET_TAG: u32 = 0x4ac789f3;

impl Serializable for TopBlockDescrSet {
    fn write_to(&self, cell: &mut BuilderData) -> Result<()> {
        let tag = TOPBLOCK_DESCR_SET_TAG;
        cell.append_u32(tag)?;
        self.collection.write_to(cell)?;
        Ok(())
    }
}

impl Deserializable for TopBlockDescrSet {
    fn construct_from(slice: &mut SliceData) -> Result<Self> {
        let tag = slice.get_next_u32()?;
        if tag != TOPBLOCK_DESCR_SET_TAG {
            fail!(
                BlockError::InvalidConstructorTag {
                    t: tag,
                    s: "TopBlockDescrSet".to_string()
                }
            )
        }
        let collection = Deserializable::construct_from(slice)?;
        Ok(Self { collection })
    }
}<|MERGE_RESOLUTION|>--- conflicted
+++ resolved
@@ -1,5 +1,5 @@
 /*
-* Copyright (C) 2019-2021 TON Labs. All Rights Reserved.
+* Copyright 2018-2020 TON DEV SOLUTIONS LTD.
 *
 * Licensed under the SOFTWARE EVALUATION License (the "License"); you may not use
 * this file except in compliance with the License.
@@ -122,15 +122,9 @@
 
 impl Display for BlockIdExt {
     fn fmt(&self, f: &mut Formatter) -> fmt::Result {
-<<<<<<< HEAD
         write!(f, "({}:{}, {}, rh {}, fh {})",
             self.shard_id.workchain_id(),
             self.shard_id.shard_prefix_as_str_with_tag(),
-=======
-        write!(f, "({}:{}, {}, rh {:x}, fh {:x})", 
-            self.shard_id.workchain_id(), 
-            self.shard_id.shard_prefix_as_str_with_tag(), 
->>>>>>> c886973a
             self.seq_no,
             self.root_hash,
             self.file_hash)
@@ -367,7 +361,7 @@
     }
 
     pub fn write_master_ref(&mut self, value: Option<&BlkMasterInfo>) -> Result<()> {
-        self.master_ref = value.map(|v| ChildCell::with_struct(v)).transpose()?;
+        self.master_ref = value.map(ChildCell::with_struct).transpose()?;
         Ok(())
     }
 
