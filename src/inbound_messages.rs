--- conflicted
+++ resolved
@@ -1,9 +1,5 @@
 /*
-<<<<<<< HEAD
 * Copyright 2018-2020 TON DEV SOLUTIONS LTD.
-=======
-* Copyright (C) 2019-2022 TON Labs. All Rights Reserved.
->>>>>>> 7243ec8b
 *
 * Licensed under the SOFTWARE EVALUATION License (the "License"); you may not use
 * this file except in compliance with the License.
@@ -109,7 +105,7 @@
 const MSG_DISCARD_FIN: u8 = 0b00000110;
 const MSG_DISCARD_TR: u8 = 0b00000111;
 
-/// 
+///
 /// Inbound message
 /// blockchain spec 3.2.2. Descriptor of an inbound message.
 ///
@@ -399,14 +395,14 @@
             }
             InMsg::IHR(_) =>  {
                 //println!("InMsg::IHR");
-                fees.fees_collected = header.ihr_fee.clone();
+                fees.fees_collected = header.ihr_fee;
 
                 fees.value_imported = header.value.clone();
                 fees.value_imported.grams.add(&header.ihr_fee)?;
             }
             InMsg::Immediatelly(_) => {
                 //println!("InMsg::Immediatelly");
-                fees.fees_collected = header.fwd_fee.clone();
+                fees.fees_collected = header.fwd_fee;
             }
             InMsg::Final(ref x) => {
                 //println!("InMsg::Final");
@@ -414,7 +410,7 @@
                 if env.fwd_fee_remaining() != x.fwd_fee() {
                     fail!("fwd_fee_remaining not equal to fwd_fee")
                 }
-                fees.fees_collected = env.fwd_fee_remaining().clone();
+                fees.fees_collected = *env.fwd_fee_remaining();
 
                 fees.value_imported = header.value.clone();
                 fees.value_imported.grams.add(env.fwd_fee_remaining())?;
@@ -427,7 +423,7 @@
                     fail!("fwd_fee_remaining less than transit_fee")
                 }
 
-                fees.fees_collected = x.transit_fee().clone();
+                fees.fees_collected = *x.transit_fee();
 
                 fees.value_imported = header.value.clone();
                 fees.value_imported.grams.add(&header.ihr_fee)?;
@@ -435,15 +431,15 @@
             }
             InMsg::DiscardedFinal(_) => {
                 //println!("InMsg::DiscardedFinal");
-                fees.fees_collected = header.fwd_fee.clone();
-
-                fees.value_imported.grams = header.fwd_fee.clone();
+                fees.fees_collected = header.fwd_fee;
+
+                fees.value_imported.grams = header.fwd_fee;
             }
             InMsg::DiscardedTransit(_) => {
                 //println!("InMsg::DiscardedTransit");
-                fees.fees_collected = header.fwd_fee.clone();
-
-                fees.value_imported.grams = header.fwd_fee.clone();
+                fees.fees_collected = header.fwd_fee;
+
+                fees.value_imported.grams = header.fwd_fee;
             }
             InMsg::None => fail!("wrong InMsg type")
         }
@@ -483,7 +479,7 @@
                     s: "InMsg".to_string()
                 }
             )
-        };        
+        };
         Ok(())
     }
 }
