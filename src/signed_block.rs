/*
* Copyright (C) 2019-2021 TON Labs. All Rights Reserved.
*
* Licensed under the SOFTWARE EVALUATION License (the "License"); you may not use
* this file except in compliance with the License.
*
* Unless required by applicable law or agreed to in writing, software
* distributed under the License is distributed on an "AS IS" BASIS,
* WITHOUT WARRANTIES OR CONDITIONS OF ANY KIND, either express or implied.
* See the License for the specific TON DEV software governing permissions and
* limitations under the License.
*/

use crate::{
	blocks::Block,
	error::BlockError,
	Deserializable, Serializable,
};
use ed25519::signature::{Signer, Verifier};
use sha2::Digest;
use std::cmp::Ordering;
use std::collections::HashMap;
use std::convert::TryInto;
use std::io::{Write, Read, Cursor};
use ton_types::{
    BuilderData, fail, Result, SliceData,
    BagOfCells, deserialize_tree_of_cells,
    ExceptionCode, UInt256
};


#[allow(dead_code)]
const SHA256_SIZE: usize = 32;

#[derive(Clone, Debug, Eq, PartialEq)]
pub struct BlockSignature(ed25519::Signature);

// ed25519_signature#5
// 	R:uint256
// 	s:uint256
// = CryptoSignature;
impl Serializable for BlockSignature {
    fn write_to(&self, cell: &mut BuilderData) -> Result<()> {
        cell.append_raw(&self.0.to_bytes(), ed25519_dalek::SIGNATURE_LENGTH * 8)?;
        Ok(())
    }
}

impl Deserializable for BlockSignature {
    fn read_from(&mut self, cell: &mut SliceData) -> Result<()> {
        self.0 = ed25519::Signature::from_bytes(
            &cell.get_next_bytes(ed25519_dalek::SIGNATURE_LENGTH)?
        )?;
	Ok(())
    }
}

impl Default for BlockSignature {
    fn default() -> Self {
        BlockSignature(
<<<<<<< HEAD
            ed25519::Signature::from_bytes(
                &[0; ed25519_dalek::SIGNATURE_LENGTH]
            ).unwrap()
=======
            ed25519::Signature::from_bytes(&[0; ed25519_dalek::SIGNATURE_LENGTH]).unwrap()
>>>>>>> c886973a
        )
    }
}

#[derive(Clone, Debug, Default, Eq)]
pub struct SignedBlock {
	block: Block,
	block_repr_hash: UInt256, // Block is absent cell. We have to store block hash instead.
	block_serialize_hash: UInt256,
	combined_hash: UInt256,
	serialized_block: Vec<u8>,
	signatures: HashMap<u64, BlockSignature>
}

impl Ord for SignedBlock {
    fn cmp(&self, other: &SignedBlock) -> Ordering {
        self.block.read_info().unwrap().seq_no().cmp(&other.block.read_info().unwrap().seq_no())
    }
}

impl PartialOrd for SignedBlock {
    fn partial_cmp(&self, other: &SignedBlock) -> Option<Ordering> {
        Some(self.cmp(other))
    }
}

impl PartialEq for SignedBlock {
    fn eq(&self, other: &SignedBlock) -> bool {
        self.block.read_info().unwrap().seq_no() == other.block.read_info().unwrap().seq_no()
    }
}

#[allow(dead_code)]
impl SignedBlock {

        pub fn with_block_and_key(block: Block, key: &ed25519_dalek::Keypair) -> Result<Self> {

		// block serialization
		let block_root = block.serialize()?;
		let bag = BagOfCells::with_root(&block_root);
		let mut serialized_block = Vec::<u8>::new();
		bag.write_to(&mut serialized_block, true)?;

		// hashes calculation
		let serlz_hash = Self::calc_merkle_hash(&serialized_block)?;
		let mut combined_data = Vec::<u8>::with_capacity(SHA256_SIZE * 2);
		combined_data.write_all(block_root.repr_hash().as_slice()).unwrap();
		combined_data.write_all(&serlz_hash).unwrap();

		let mut hasher = sha2::Sha256::new();
		hasher.update(combined_data.as_slice());
		let combined_hash: [u8; 32] = hasher.finalize().into();

		let mut result = SignedBlock {
			block,
			block_repr_hash: block_root.repr_hash(),
			block_serialize_hash: serlz_hash.into(),
			combined_hash: combined_hash.into(),
			serialized_block,
			signatures: HashMap::<u64, BlockSignature>::new() };

		result.add_signature(key);

		Ok(result)
	}

	pub fn block(&self) -> &Block {
		&self.block
	}

	pub fn hash(&self) -> &UInt256 {
		&self.combined_hash
	}

	/// Get representation hash of block
	pub fn block_hash(&self) -> &UInt256 {
		&self.block_repr_hash
	}

	pub fn signatures(&self) -> &HashMap<u64, BlockSignature> {
		&self.signatures
	}
<<<<<<< HEAD

=======
	
>>>>>>> c886973a
	pub fn add_signature(&mut self, key: &ed25519_dalek::Keypair) {
		let signature = key.sign(self.combined_hash.as_slice());
		let key = super::id_from_key(&key.public);
		self.signatures.insert(key, BlockSignature {0: signature});
	}

	pub fn verify_signature(&self, key: &ed25519_dalek::PublicKey) -> Result<bool> {
		let key_id = super::id_from_key(key);
		let signature = match self.signatures.get(&key_id) {
			Some(s) => &s.0,
			_ => fail!(BlockError::NotFound("signature".to_string()))
		};
		Ok(key.verify(self.combined_hash.as_slice(), signature).is_ok())
	}

	pub fn write_to<T: Write>(&self, dest: &mut T) -> Result<()> {
		// Transform signed block into tree of cells
		//
		// signed_block
		// 	block:^Block
		// 	blk_serialize_hash:uint256
		//  signatures:(HashmapE 64 CryptoSignature)
		// = SignedBlock;

		let block_absent_cell = self.block_repr_hash.write_to_new_cell()?;

		let mut cell = self.block_serialize_hash.write_to_new_cell()?;
		cell.append_reference_cell(block_absent_cell.clone().into_cell()?);
		cell.append_reference_cell(self.signatures.serialize()?);

		// Transfom tree into bag
		let bag = BagOfCells::with_roots_and_absent(vec![&cell.into_cell()?], vec![&block_absent_cell.into_cell()?]);

		// Write signed block's bytes and then unsigned block's bytes
		bag.write_to(dest, true)?;
		dest.write_all(&self.serialized_block)?;

		Ok(())
	}

	pub fn read_from<T>(src: &mut T) -> Result<Self> where T: Read {
		// first - signed block's bytes (with block hash instead block bytes)
		let cell = deserialize_tree_of_cells(src)?;

		let repr_hash_cell = cell.reference(0)?;
		if (repr_hash_cell.bit_length() < SHA256_SIZE * 8) || (cell.bit_length() < SHA256_SIZE * 8) {
		    fail!(ExceptionCode::CellUnderflow)
		}
		let block_repr_hash: [u8; 32] = repr_hash_cell.data()[..SHA256_SIZE].try_into()?;
		let serlz_hash: [u8; 32] = cell.data()[..SHA256_SIZE].try_into()?;
		let mut signatures = HashMap::<u64, BlockSignature>::new();
		signatures.read_from(&mut cell.reference(1)?.into())?;

		// second - block's bytes
		let mut serialized_block = Vec::new();
		src.read_to_end(&mut serialized_block)?;

		let mut serialized_block_cur = Cursor::new(serialized_block);
		let cell = deserialize_tree_of_cells(&mut serialized_block_cur)?;
		let mut block = Block::default();
		block.read_from(&mut cell.clone().into())?;

		// check block repr hash
		if &block_repr_hash != cell.repr_hash().as_slice() {
		    fail!(BlockError::WrongHash);
		}

		let mut hasher = sha2::Sha256::new();
		hasher.update(&block_repr_hash);
		hasher.update(&serlz_hash);
		let combined_hash = From::<[u8; 32]>::from(hasher.finalize().into());

		Ok(SignedBlock {
			block,
			block_repr_hash: block_repr_hash.into(),
			block_serialize_hash: serlz_hash.into(),
			combined_hash,
			serialized_block: serialized_block_cur.into_inner(),
			signatures })
	}

	fn calc_merkle_hash(data: &[u8]) -> Result<[u8; 32]> {
		let l = data.len();
		if l <= 256 {
			let mut hasher = sha2::Sha256::new();
			hasher.update(data);
			Ok(hasher.finalize().into())
		} else {
			let n = Self::largest_power_of_two_less_than(l);
			let data1_hash = Self::calc_merkle_hash(&data[..n])?;
			let data2_hash = Self::calc_merkle_hash(&data[n..])?;
<<<<<<< HEAD
			let mut data_for_hash = [0_u8; 8 + SHA256_SIZE * 2];
=======
			let mut data_for_hash = [0; 8 + SHA256_SIZE * 2];
>>>>>>> c886973a
			data_for_hash[..8].copy_from_slice(&(l as u64).to_be_bytes());
			data_for_hash[8..8 + SHA256_SIZE].copy_from_slice(&data1_hash);
			data_for_hash[8 + SHA256_SIZE..].copy_from_slice(&data2_hash);
			let mut hasher = sha2::Sha256::new();
			hasher.update(&data_for_hash[..]);
			Ok(hasher.finalize().into())
		}
	}

	fn largest_power_of_two_less_than(l: usize) -> usize {
		let mut n = 1;
		let mut l1 = l;

		while l1 != 1 {
			l1 >>= 1;
			n <<= 1;
		}

		if n == l {
			n / 2
		} else {
			n
		}
	}
}<|MERGE_RESOLUTION|>--- conflicted
+++ resolved
@@ -1,5 +1,5 @@
 /*
-* Copyright (C) 2019-2021 TON Labs. All Rights Reserved.
+* Copyright 2018-2020 TON DEV SOLUTIONS LTD.
 *
 * Licensed under the SOFTWARE EVALUATION License (the "License"); you may not use
 * this file except in compliance with the License.
@@ -58,13 +58,9 @@
 impl Default for BlockSignature {
     fn default() -> Self {
         BlockSignature(
-<<<<<<< HEAD
             ed25519::Signature::from_bytes(
                 &[0; ed25519_dalek::SIGNATURE_LENGTH]
             ).unwrap()
-=======
-            ed25519::Signature::from_bytes(&[0; ed25519_dalek::SIGNATURE_LENGTH]).unwrap()
->>>>>>> c886973a
         )
     }
 }
@@ -147,15 +143,11 @@
 	pub fn signatures(&self) -> &HashMap<u64, BlockSignature> {
 		&self.signatures
 	}
-<<<<<<< HEAD
-
-=======
-	
->>>>>>> c886973a
+
 	pub fn add_signature(&mut self, key: &ed25519_dalek::Keypair) {
 		let signature = key.sign(self.combined_hash.as_slice());
 		let key = super::id_from_key(&key.public);
-		self.signatures.insert(key, BlockSignature {0: signature});
+		self.signatures.insert(key, BlockSignature(signature));
 	}
 
 	pub fn verify_signature(&self, key: &ed25519_dalek::PublicKey) -> Result<bool> {
@@ -243,11 +235,7 @@
 			let n = Self::largest_power_of_two_less_than(l);
 			let data1_hash = Self::calc_merkle_hash(&data[..n])?;
 			let data2_hash = Self::calc_merkle_hash(&data[n..])?;
-<<<<<<< HEAD
 			let mut data_for_hash = [0_u8; 8 + SHA256_SIZE * 2];
-=======
-			let mut data_for_hash = [0; 8 + SHA256_SIZE * 2];
->>>>>>> c886973a
 			data_for_hash[..8].copy_from_slice(&(l as u64).to_be_bytes());
 			data_for_hash[8..8 + SHA256_SIZE].copy_from_slice(&data1_hash);
 			data_for_hash[8 + SHA256_SIZE..].copy_from_slice(&data2_hash);
