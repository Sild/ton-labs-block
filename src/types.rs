/*
* Copyright (C) 2019-2021 TON Labs. All Rights Reserved.
*
* Licensed under the SOFTWARE EVALUATION License (the "License"); you may not use
* this file except in compliance with the License.
*
* Unless required by applicable law or agreed to in writing, software
* distributed under the License is distributed on an "AS IS" BASIS,
* WITHOUT WARRANTIES OR CONDITIONS OF ANY KIND, either express or implied.
* See the License for the specific TON DEV software governing permissions and
* limitations under the License.
*/

use std::convert::TryInto;
use std::cmp::Ordering;
use std::fmt::{self, Display, Formatter};
use std::marker::PhantomData;
use std::ops::Deref;
use std::sync::Arc;
use std::time::{SystemTime, UNIX_EPOCH};

use num::{BigInt, BigUint, bigint::Sign, One, Zero};
use num_traits::cast::ToPrimitive;
<<<<<<< HEAD
use ton_types::{fail, Result,
    BuilderData, Cell, CellType, IBitstring, HashmapE, HashmapType, SliceData, ExceptionCode, UInt256
=======
use ton_types::{
    error, fail,
    Result, BuilderData, Cell, CellType, IBitstring, HashmapE, HashmapType, SliceData, UInt256
>>>>>>> c886973a
};

use crate::{
    define_HashmapE,
    error::BlockError,
    hashmapaug::Augmentable,
    Serializable, Deserializable,
};


///
/// var_uint$_ {n:#} len:(#< n) value:(uint (len * 8)) = VarUInteger n;
///

/// var_int$_ {n:#} len:(#< n) value:(int (len * 8)) = VarInteger n;
/// nanograms$_ amount:(VarUInteger 16) = Grams;
///
/// If one wants to represent x nanograms, one selects an integer l < 16 such
/// that x < 2^8*l, and serializes first l as an unsigned 4-bit integer, then x itself
/// as an unsigned 8`-bit integer. Notice that four zero bits represent a zero
/// amount of Grams.

macro_rules! define_VarIntegerN {
    ( $varname:ident, $N:expr, BigInt ) => {
        #[derive( Eq, Clone, Debug)]
        pub struct $varname(pub BigInt);

        #[allow(dead_code)]
        impl $varname {

            fn get_len(value: &BigInt) -> usize {
                ((value.bits() + 7) >> 3) as usize
            }

            pub fn value(&self) -> &BigInt {
                &self.0
            }

            pub fn value_mut(&mut self) -> &mut BigInt {
                &mut self.0
            }

            pub fn zero() -> Self {
                $varname(Zero::zero())
            }

            pub fn one() -> Self {
                $varname(One::one())
            }

            pub fn sgn(&self) -> bool {
                self.0.sign() != Sign::NoSign
            }

            pub fn from_two_u128(hi: u128, lo: u128) -> Result<Self> {
                let val = (BigInt::from(hi) << 128) | BigInt::from(lo);
                Self::check_owerflow(&val)?;
                Ok($varname(val))
            }

            pub fn is_zero(&self) -> bool {
                self.0.is_zero()
            }

            fn check_owerflow(value: &BigInt) -> Result<()> {
                if Self::get_len(&value) > $N {
                    fail!(
                        BlockError::InvalidArg(
                            format!("value is bigger than {} bytes", $N)
                        )
                    )
                } else {
                    Ok(())
                }
            }

            // determine the size of the len field, using the formula from 3.3.4 VM
            fn get_len_len() -> usize {
                let max_bits = ($N - 1) as f64;
                max_bits.log2() as usize + 1
            }

            // Interface to write value with type rule
            fn write_to_cell(value: &BigInt) -> Result<BuilderData> {
                let len = Self::get_len(value);
                if len >= $N {
                    fail!("serialization of {} error {} >= {}", stringify!($varname), len, $N)
                }

                let mut cell = BuilderData::default();
                cell.append_bits(len, Self::get_len_len())?;
                let value = value.to_bytes_be().1;
                cell.append_raw(&value, len * 8)?;
                Ok(cell)
            }

            fn read_from_cell(cell: &mut SliceData) -> Result<BigInt> {
                let len = cell.get_next_int(Self::get_len_len())? as usize;
                if len >= $N {
                    fail!("deserialization of {} error {} >= {}", stringify!($varname), len, $N)
                }
                Ok(BigInt::from_bytes_be(Sign::Plus, &cell.get_next_bytes(len)?))
            }

        }

        impl<T: Into<BigInt>> From<T> for $varname {
            fn from(value: T) -> Self {
                let val = BigInt::from(value.into());
                Self::check_owerflow(&val).expect("Integer overflow");
                $varname(val)
            }
        }

        impl AddSub for $varname {
            fn add(&mut self, other: &$varname) -> Result<()> {
                self.0 += &other.0;
                Ok(())
            }
            fn sub(&mut self, other: &$varname) -> Result<bool> {
                if self.0 >= other.0 {
                    self.0 -= &other.0;
                    Ok(true)
                } else {
                    Ok(false)
                }
            }
        }

        impl Ord for $varname {
            fn cmp(&self, other: &$varname) -> Ordering {
                Ord::cmp(&self.0, &other.0)
            }
        }

        impl PartialOrd for $varname {
            fn partial_cmp(&self, other: &$varname) -> Option<Ordering> {
                Some(self.cmp(other))
            }
        }

        impl PartialEq for $varname {
            fn eq(&self, other: &$varname) -> bool {
                self.cmp(other) == Ordering::Equal
            }
        }


        impl Default for $varname {
            fn default() -> Self {
                $varname(BigInt::default())
            }
        }

        impl Serializable for $varname {
            fn write_to(&self, cell: &mut BuilderData) -> Result<()> {
                let data = Self::write_to_cell(&self.0)?;
                cell.append_builder(&data)?;
                Ok(())
            }
        }

        impl Deserializable for $varname {
            fn read_from(&mut self, cell: &mut SliceData) -> Result<()>{
                self.0 = Self::read_from_cell(cell)?;
                Ok(())
            }
        }

        impl fmt::Display for $varname {
            fn fmt(&self, f: &mut fmt::Formatter) -> fmt::Result {
                write!(f, "{}", &self.0)
            }
        }
    };
    ( $varname:ident, $N:expr, $tt:ty ) => {
        #[derive( Eq, Clone, Debug, Default, Ord, PartialEq, PartialOrd)]
        pub struct $varname(pub $tt);

        impl $varname {
            pub const fn default() -> Self { $varname(0) }
            pub const fn new() -> Self { $varname(0) }
            pub fn get_len(&self) -> usize {
                let bits = 8 - ($N as u8).leading_zeros();
                let bytes = ((0 as $tt).leading_zeros() / 8 - self.0.leading_zeros() / 8) as usize;
                bits as usize + bytes * 8
            }
        }

        impl Serializable for $varname {
            fn write_to(&self, cell: &mut BuilderData) -> Result<()> {
                let bits = 8 - ($N as u8).leading_zeros();
                let bytes = ((0 as $tt).leading_zeros() / 8 - self.0.leading_zeros() / 8) as usize;
                if bytes > $N {
                    fail!("cannot store {} grams, required {} bytes", self, bytes)
                }
                cell.append_bits(bytes, bits as usize)?;
                let be_bytes = self.0.to_be_bytes();
                cell.append_raw(&be_bytes[be_bytes.len() - bytes..], bytes * 8)?;
                Ok(())
            }
        }

        impl Deserializable for $varname {
            fn read_from(&mut self, slice: &mut SliceData) -> Result<()> {
                let bits = 8 - ($N as u8).leading_zeros();
                let bytes = slice.get_next_int(bits as usize)?;
                let max = std::mem::size_of::<$tt>();
                let mut bytes = slice.get_next_bytes(bytes as usize)?;
                bytes.reverse();
                bytes.resize_with(max, || 0);
                self.0 = <$tt>::from_le_bytes(bytes.as_slice().try_into()?);
                Ok(())
            }
        }

        impl From<$tt> for $varname {
            fn from(value: $tt) -> Self {
                Self(value)
            }
        }

        impl fmt::Display for $varname {
            fn fmt(&self, f: &mut fmt::Formatter) -> fmt::Result {
                write!(f, "{}", &self.0)
            }
        }
    }
}
define_VarIntegerN!(Grams, 15, u128);
define_VarIntegerN!(VarUInteger32, 32, BigInt);
define_VarIntegerN!(VarUInteger3, 3, u32);
define_VarIntegerN!(VarUInteger7, 7, u64);

impl Augmentable for Grams {
    fn calc(&mut self, other: &Self) -> Result<()> {
        self.0 += &other.0;
        Ok(())
    }
}

impl AddSub for Grams {
    fn add(&mut self, other: &Grams) -> Result<()> {
        self.0 += &other.0;
        Ok(())
    }
    fn sub(&mut self, other: &Grams) -> Result<bool> {
        if self.0 >= other.0 {
            self.0 -= &other.0;
            Ok(true)
        } else {
            Ok(false)
        }
    }
}

impl Grams {
    pub const fn shr(mut self, shr: u8) -> Self {
        self.0 >>= shr as usize;
        self
    }

    pub fn value(&self) -> BigInt {
        BigInt::from(self.0)
    }

    pub const fn zero() -> Self {
        Self(0)
    }

    pub const fn one() -> Self {
        Self(1)
    }

    pub const fn sgn(&self) -> bool {
        false
    }

    pub const fn is_zero(&self) -> bool {
        self.0 == 0
    }
}

impl From<BigInt> for Grams {
    fn from(value: BigInt) -> Self {
        Self::from(&value)
    }
}
impl From<&BigInt> for Grams {
    fn from(value: &BigInt) -> Self {
        match value.to_u128() {
            Some(value) => Self(value),
            None => {
                log::error!("Cannot convert BigInt {} to u128", value);
                Self(0)
            }
        }
    }
}
impl From<BigUint> for Grams {
    fn from(value: BigUint) -> Self {
        Self::from(&value)
    }
}
impl From<&BigUint> for Grams {
    fn from(value: &BigUint) -> Self {
        match value.to_u128() {
            Some(value) => Self(value),
            None => {
                log::error!("Cannot convert BigUint {} to u128", value);
                Self(0)
            }
        }
    }
}
impl From<u64> for Grams {
    fn from(value: u64) -> Self {
        Self(value as u128)
    }
}
impl From<i64> for Grams {
    fn from(value: i64) -> Self {
        Self(value as u128)
    }
}
impl From<u32> for Grams {
    fn from(value: u32) -> Self {
        Self(value as u128)
    }
}
impl From<i32> for Grams {
    fn from(value: i32) -> Self {
        Self(value as u128)
    }
}

///////////////////////////////////////////////////////////////////////////////
///
/// munber ## N
/// n<=X
///
macro_rules! define_NumberN_up32bit {
    ( $varname:ident, $N:expr ) => {
        #[derive(PartialEq, Eq, Hash, Clone, Debug, PartialOrd, Ord)]
        pub struct $varname(pub u32);

        #[allow(dead_code)]
        impl $varname {
            pub const fn default() -> Self {
                Self(0)
            }
            pub fn from_u32(value: u32, max_value: u32) -> Result<Self> {
                if value > max_value {
                    fail!(BlockError::InvalidArg(
                        format!("value: {} must be <= {}", value, max_value)
                    ))
                }
                Ok($varname(value))
            }

            pub fn get_max_len() -> usize {
                (((1 as u64) << $N) - 1) as usize
            }
        }

        impl Default for $varname {
            fn default() -> Self {
                $varname(0)
            }
        }

        impl Serializable for $varname {
            fn write_to(&self, cell: &mut BuilderData) -> Result<()> {
                cell.append_bits(self.0 as usize, $N)?;
                Ok(())
            }
        }

        impl Deserializable for $varname {
            fn read_from(&mut self, cell: &mut SliceData) -> Result<()> {
                self.0 = cell.get_next_int($N)? as u32;
                Ok(())
            }
        }

        impl fmt::Display for $varname {
            fn fmt(&self, f: &mut fmt::Formatter) -> fmt::Result {
                write!(
                    f,
                    "vui{}[value = {}]", $N, self.0
                )
            }
        }

        impl From<i64> for $varname {
            fn from(value: i64) -> Self {
                Self(value as u32)
            }
        }
    };
}
define_NumberN_up32bit!(Number5, 5);
define_NumberN_up32bit!(Number8, 8);
define_NumberN_up32bit!(Number9, 9);
define_NumberN_up32bit!(Number12, 12);
define_NumberN_up32bit!(Number13, 13);
define_NumberN_up32bit!(Number16, 16);
define_NumberN_up32bit!(Number32, 32);

define_HashmapE!{ExtraCurrencyCollection, 32, VarUInteger32}

impl From<HashmapE> for ExtraCurrencyCollection {
    fn from(other: HashmapE) -> Self {
        Self(other)
    }
}
/*
extra_currencies$_
    dict:(HashMapE 32 (VarUInteger 32))
= ExtraCurrencyCollection;

currencies$_
    grams: Grams
    other:ExtraCurrencyCollection
= CurrencyCollection;
*/
#[derive(Clone, Debug, Default, Eq, PartialEq)]
pub struct CurrencyCollection {
    pub grams: Grams,
    pub other: ExtraCurrencyCollection,
}

impl Augmentable for CurrencyCollection {
    fn calc(&mut self, other: &Self) -> Result<()> {
        self.add(other)
    }
}

impl CurrencyCollection {
    pub const fn default() -> Self { Self::new() }
    pub const fn new() -> Self {
        Self::from_grams(Grams::default())
    }

    pub fn get_other(&self, key: u32) -> Result<Option<VarUInteger32>> {
        self.other.get(&key)
    }

    pub fn set_other(&mut self, key: u32, other: u128) -> Result<()> {
        self.set_other_ex(key, &VarUInteger32::from_two_u128(0, other)?)?;
        Ok(())
    }

    pub fn set_other_ex(&mut self, key: u32, other: &VarUInteger32) -> Result<()> {
        self.other.set(&key, other)?;
        Ok(())
    }

    pub fn other_as_hashmap(&self) -> HashmapE {
        self.other.0.clone()
    }

    pub const fn with_grams(grams: u64) -> Self {
        Self::from_grams(Grams(grams as u128))
    }

    pub const fn from_grams(grams: Grams) -> Self {
        CurrencyCollection {
            grams,
            other: ExtraCurrencyCollection::default()
        }
    }

    pub fn is_zero(&self) -> Result<bool> {
        if !self.grams.is_zero() {
            return Ok(false)
        }
        self.other.iterate(|value| Ok(value.is_zero()))
    }
}

impl Serializable for CurrencyCollection {
    fn write_to(&self, cell: &mut BuilderData) -> Result<()> {
        self.grams.write_to(cell)?;
        self.other.write_to(cell)?;
        Ok(())
    }
}

impl Deserializable for CurrencyCollection {
    fn read_from(&mut self, cell: &mut SliceData) -> Result<()>{
        self.grams.read_from(cell)?;
        self.other.read_from(cell)?;
        Ok(())
    }
}

pub trait AddSub {
    fn sub(&mut self, other: &Self) -> Result<bool>;
    fn add(&mut self, other: &Self) -> Result<()>;
}

impl AddSub for CurrencyCollection {
    fn sub(&mut self, other: &Self) -> Result<bool> {
        if !self.grams.sub(&other.grams)? {
            return Ok(false)
        }
        other.other.iterate_with_keys(|key: u32, b| -> Result<bool> {
            if let Some(mut a) = self.other.get(&key)? {
                if a >= b {
                    a.sub(&b)?;
                    self.other.set(&key, &a)?;
                    return Ok(true)
                }
            }
            Ok(false) // coin not found in mine or amount is smaller - cannot subtract
        })
    }
    fn add(&mut self, other: &Self) -> Result<()> {
        self.grams.add(&other.grams)?;
        let mut result = self.other.clone();
        other.other.iterate_with_keys(|key: u32, b| -> Result<bool> {
            match self.other.get(&key)? {
                Some(mut a) => {
                    a.add(&b)?;
                    result.set(&key, &a)?;
                }
                None => {
                    result.set(&key, &b)?;
                }
            }
            Ok(true)
        })?;
        self.other = result;
        Ok(())
    }
}

impl fmt::Display for CurrencyCollection {
    fn fmt(&self, f: &mut fmt::Formatter) -> fmt::Result {
        write!(f, "{}", self.grams.0)?;
        if !self.other.is_empty() {
            let mut len = 0;
            write!(f, ", other: {{")?;
            self.other.iterate_with_keys(|key: u32, value| {
                len += 1;
                write!(f, " {} => {},", key, value.0)?;
                Ok(true)
            }).ok();
            write!(f, " count: {} }}", len)?;
        }
        Ok(())
    }
}

impl From<u64> for CurrencyCollection {
    fn from(value: u64) -> Self {
        Self::with_grams(value)
    }
}

impl From<u32> for CurrencyCollection {
    fn from(value: u32) -> Self {
        Self::with_grams(value as u64)
    }
}

impl Serializable for u64 {
    fn write_to(&self, cell: &mut BuilderData) -> Result<()> {
        cell.append_u64(*self)?;
        Ok(())
    }
}

impl Deserializable for u64 {
    fn construct_from(slice: &mut SliceData) -> Result<Self> {
        slice.get_next_u64()
    }
}

impl Serializable for u8 {
    fn write_to(&self, cell: &mut BuilderData) -> Result<()> {
        cell.append_u8(*self)?;
        Ok(())
    }
}

impl Deserializable for u8 {
    fn construct_from(slice: &mut SliceData) -> Result<Self> {
        slice.get_next_byte()
    }
}

impl Serializable for i32 {
    fn write_to(&self, cell: &mut BuilderData) -> Result<()> {
        cell.append_i32(*self)?;
        Ok(())
    }
}

impl Deserializable for u32 {
    fn construct_from(slice: &mut SliceData) -> Result<Self> {
        slice.get_next_u32()
    }
}

impl Serializable for u32 {
    fn write_to(&self, cell: &mut BuilderData) -> Result<()> {
        cell.append_u32(*self)?;
        Ok(())
    }
}

impl Serializable for u128 {
    fn write_to(&self, cell: &mut BuilderData) -> Result<()> {
        cell.append_u128(*self)?;
        Ok(())
    }
}

impl Deserializable for i32 {
    fn construct_from(slice: &mut SliceData) -> Result<Self> {
        slice.get_next_i32()
    }
}

impl Serializable for i8 {
    fn write_to(&self, cell: &mut BuilderData) -> Result<()> {
        cell.append_i8(*self)?;
        Ok(())
    }
}

impl Deserializable for i8 {
    fn construct_from(slice: &mut SliceData) -> Result<Self> {
        slice.get_next_byte().map(|v| v as i8)
    }
}

impl Serializable for i16 {
    fn write_to(&self, cell: &mut BuilderData) -> Result<()> {
        cell.append_i16(*self)?;
        Ok(())
    }
}

impl Deserializable for i16 {
    fn construct_from(slice: &mut SliceData) -> Result<Self> {
        slice.get_next_i16()
    }
}

impl Serializable for u16 {
    fn write_to(&self, cell: &mut BuilderData) -> Result<()> {
        cell.append_u16(*self)?;
        Ok(())
    }
}

impl Deserializable for u16 {
    fn construct_from(slice: &mut SliceData) -> Result<Self> {
        slice.get_next_u16()
    }
}

impl Serializable for bool {
    fn write_to(&self, cell: &mut BuilderData) -> Result<()> {
        cell.append_bit_bool(*self)?;
        Ok(())
    }
}

impl Deserializable for bool {
    fn construct_from(slice: &mut SliceData) -> Result<Self> {
        slice.get_next_bit()
    }
}

#[derive(Clone, Debug, Default, Eq, PartialEq)]
pub struct InRefValue<X: Default + Deserializable + Serializable>(pub X);

impl<X: Default + Deserializable + Serializable> InRefValue<X> {
    pub fn new(inner: X) -> InRefValue<X> {
        InRefValue(inner)
    }
    pub fn inner(self) -> X {
        self.0
    }
}

impl<X: Default + Deserializable + Serializable> Deserializable for InRefValue<X> {
    fn construct_from(slice: &mut SliceData) -> Result<Self> {
        Ok(Self(X::construct_from_reference(slice)?))
    }
}

impl<X: Default + Deserializable + Serializable> Serializable for InRefValue<X> {
    fn write_to(&self, cell: &mut BuilderData) -> Result<()> {
        cell.checked_append_reference(self.0.serialize()?)?;
        Ok(())
    }
}

impl<X: Default + Deserializable> Deserializable for Arc<X> {
    fn construct_from(slice: &mut SliceData) -> Result<Self> {
        Ok(Arc::new(X::construct_from(slice)?))
    }
}

impl<X: Serializable> Serializable for Arc<X> {
    fn write_to(&self, cell: &mut BuilderData) -> Result<()> {
        self.deref().write_to(cell)
    }
}

#[macro_export]
macro_rules! define_HashmapE {
    ( $varname:ident, $bit_len:expr, $x_type:ty ) => {
        #[derive(PartialEq, Clone, Debug, Eq)]
        pub struct $varname(HashmapE);

        #[allow(dead_code)]
        impl $varname {
            /// default const constructor
            pub const fn default() -> Self { Self::new() }
            /// default const constructor
            pub const fn new() -> Self {
                Self(HashmapE::with_hashmap($bit_len, None))
            }
            /// constructor with HashmapE root
            pub const fn with_hashmap(data: Option<Cell>) -> Self {
                Self(HashmapE::with_hashmap($bit_len, data))
            }
            pub fn root(&self) -> Option<&Cell> {
                self.0.data()
            }
            pub fn inner(self) -> HashmapE {
                self.0
            }
            /// Used for not empty Hashmaps
            pub fn read_hashmap_root(&mut self, slice: &mut SliceData) -> Result<()> {
                self.0.read_hashmap_root(slice)
            }
            /// Used for not empty Hashmaps
            pub fn write_hashmap_root(&self, cell: &mut BuilderData) -> Result<()> {
                self.0.write_hashmap_root(cell)
            }
            /// Return true if no items
            pub fn is_empty(&self) -> bool {
                self.0.is_empty()
            }
            /// Calculates length
            pub fn len(&self) -> Result<usize> {
                self.0.len()
            }
            pub fn count(&self, max: usize) -> Result<usize> {
                self.0.count(max)
            }
            pub fn count_cells(&self, max: usize) -> Result<usize> {
                self.0.count_cells(max)
            }
            /// iterates items
            pub fn iterate<F>(&self, mut p: F) -> Result<bool>
            where F: FnMut($x_type) -> Result<bool> {
                self.0.iterate_slices(|_, ref mut slice| p(<$x_type>::construct_from(slice)?))
            }
            /// iterates items as raw slices
            pub fn iterate_slices<F>(&self, mut p: F) -> Result<bool>
            where F: FnMut(SliceData) -> Result<bool> {
                self.0.iterate_slices(|_, slice| p(slice))
            }
            /// iterates keys
            pub fn iterate_keys<K, F>(&self, mut p: F) -> Result<bool>
            where K: Default + Deserializable, F: FnMut(K) -> Result<bool> {
                self.0.iterate_slices(|mut key, _| p(
                    K::construct_from(&mut key)?
                ))
            }
            /// iterates items with keys
            pub fn iterate_with_keys<K, F>(&self, mut p: F) -> Result<bool>
            where K: Default + Deserializable, F: FnMut(K, $x_type) -> Result<bool> {
                self.0.iterate_slices(|ref mut key, ref mut slice| p(
                    K::construct_from(key)?,
                    <$x_type>::construct_from(slice)?
                ))
            }
            /// iterates items as slices with keys
            pub fn iterate_slices_with_keys<F>(&self, mut p: F) -> Result<bool>
            where F: FnMut(SliceData, SliceData) -> Result<bool> {
                self.0.iterate_slices(|key, slice| p(key, slice))
            }
            pub fn set<K: Serializable>(&mut self, key: &K, value: &$x_type) -> Result<()> {
                let key = key.serialize()?.into();
                let value = value.write_to_new_cell()?;
                self.0.set_builder(key, &value)?;
                Ok(())
            }
            pub fn setref<K: Serializable>(&mut self, key: &K, value: &Cell) -> Result<()> {
                let key = key.serialize()?.into();
                self.0.setref(key, value)?;
                Ok(())
            }
            pub fn add_key<K: Serializable>(&mut self, key: &K) -> Result<()> {
                let key = key.serialize()?.into();
                let value = BuilderData::default();
                self.0.set_builder(key, &value)?;
                Ok(())
            }
            pub fn get<K: Serializable>(&self, key: &K) -> Result<Option<$x_type>> {
                self.get_as_slice(key)?
                    .map(|ref mut slice| <$x_type>::construct_from(slice)).transpose()
            }
            pub fn get_as_slice<K: Serializable>(&self, key: &K) -> Result<Option<SliceData>> {
                let key = key.serialize()?.into();
                self.get_raw(key)
            }
            pub fn get_raw(&self, key: SliceData) -> Result<Option<SliceData>> {
                self.0.get(key)
            }
            pub fn remove<K: Serializable>(&mut self, key: &K) -> Result<bool> {
                let key = key.serialize()?.into();
                let leaf = self.0.remove(key)?;
                Ok(leaf.is_some())
            }
            pub fn check_key<K: Serializable>(&self, key: &K) -> Result<bool> {
                let key = key.serialize()?.into();
                self.0.get(key).map(|value| value.is_some())
            }
            pub fn export_vector(&self) -> Result<Vec<$x_type>> {
                let mut vec = Vec::new();
                self.0.iterate_slices(|_, ref mut slice| {
                    vec.push(<$x_type>::construct_from(slice)?);
                    Ok(true)
                })?;
                Ok(vec)
            }
            pub fn merge(&mut self, other: &Self, split_key: &SliceData) -> Result<()> {
                self.0.merge(&other.0, split_key)
            }
            pub fn split(&self, split_key: &SliceData) -> Result<(Self, Self)> {
                self.0.split(split_key).map(|(left, right)| (Self(left), Self(right)))
            }
            pub fn combine_with(&mut self, other: &Self) -> Result<bool> {
                self.0.combine_with(&other.0)
            }
            pub fn scan_diff<K, F>(&self, other: &Self, mut op: F) -> Result<bool>
            where K: Deserializable, F: FnMut(K, Option<$x_type>, Option<$x_type>) -> Result<bool> {
                self.0.scan_diff(&other.0, |mut key, value1, value2| {
                    let key = K::construct_from(&mut key)?;
                    let value1 = value1.map(|ref mut slice| <$x_type>::construct_from(slice)).transpose()?;
                    let value2 = value2.map(|ref mut slice| <$x_type>::construct_from(slice)).transpose()?;
                    op(key, value1, value2)
                })
            }

            pub fn filter<K, F>(&mut self, mut op: F) -> Result<()>
            where K: Deserializable, K : Serializable, F: FnMut(&K, &$x_type) -> Result<bool> {
                let mut other_tree = $varname(HashmapE::with_bit_len($bit_len));
                self.iterate_with_keys(&mut |key : K, value| {
                    if op(&key, &value)? {
                        other_tree.set(&key, &value)?;
                    };
                    return Ok(true);
                })?;
                *self = other_tree;
                Ok(())
            }

            pub fn export_keys<K: Deserializable>(&self) -> Result<Vec<K>> {
                let mut keys = Vec::new();
                self.iterate_keys(|key: K| {
                    keys.push(key);
                    Ok(true)
                })?;
                Ok(keys)
            }

            pub fn find_leaf<K: Deserializable + Serializable>(
                &self,
                key: &K,
                next: bool,
                eq: bool,
                signed_int: bool,
            ) -> Result<Option<(K, $x_type)>> {
                let key = key.serialize()?.into();
                if let Some((k, mut v)) = self.0.find_leaf(key, next, eq, signed_int, &mut 0)? {
                    // BuilderData, SliceData
                    let key = K::construct_from_cell(k.into_cell()?)?;
                    let value = <$x_type>::construct_from(&mut v)?;
                    Ok(Some((key, value)))
                } else {
                    Ok(None)
                }
            }
        }

        impl Default for $varname {
            fn default() -> Self {
                $varname(HashmapE::with_bit_len($bit_len))
            }
        }

        impl Serializable for $varname {
            fn write_to(&self, cell: &mut BuilderData) -> Result<()>{
                self.0.write_to(cell)
            }
        }

        impl Deserializable for $varname {
            fn read_from(&mut self, slice: &mut SliceData) -> Result<()>{
                self.0.read_from(slice)
            }
        }
    }
}

#[derive(PartialEq, Copy, Clone, Debug, Eq, Default, Hash)]
pub struct UnixTime32(pub u32);

impl UnixTime32 {
    pub const fn default() -> Self { Self::new() }
    pub const fn new() -> Self {
        Self(0)
    }
    pub fn now() -> Self {
        UnixTime32 { 0: SystemTime::now().duration_since(UNIX_EPOCH).unwrap().as_secs() as u32 }
    }
}

impl From<u32> for UnixTime32 {
    fn from(value: u32) -> Self {
        UnixTime32(value)
    }
}

#[allow(clippy::from_over_into)]
impl Into<u32> for UnixTime32 {
    fn into(self) -> u32 {
        self.0
    }
}

impl Serializable for UnixTime32 {
    fn write_to(&self, cell: &mut BuilderData) -> Result<()>{
        self.0.write_to(cell)
    }
}

impl Deserializable for UnixTime32 {
    fn construct_from(slice: &mut SliceData) -> Result<Self> {
        Ok(Self(slice.get_next_u32()?))
    }
}

impl Display for UnixTime32 {
	fn fmt(&self, f: &mut Formatter) -> fmt::Result {
		write!(f, "{}", self.0)
	}
}

#[derive(Debug, Default, Clone, Eq)]
pub struct ChildCell<T: Default + Serializable + Deserializable> {
    cell: Option<Cell>,
    phantom: PhantomData<T>
}

impl<T: Default + Serializable + Deserializable + Clone> ChildCell<T> {
    pub fn default() -> Self {
        Self {
            cell: None,
            phantom: PhantomData
        }
    }

    pub fn with_cell(cell: Cell) -> Self {
        Self {
            cell: Some(cell),
            phantom: PhantomData
        }
    }
    pub fn with_struct(s: &T) -> Result<Self> {
        Ok(
            ChildCell {
                cell: Some(s.serialize()?),
                phantom: PhantomData
            }
        )
    }

    pub fn write_struct(&mut self, s: &T) -> Result<()> {
        self.cell = Some(s.serialize()?);
        Ok(())
    }

    pub fn read_struct(&self) -> Result<T> {
        match self.cell.clone() {
            Some(cell) => {
                if cell.cell_type() == CellType::PrunedBranch {
                    fail!(
                        BlockError::PrunedCellAccess(std::any::type_name::<T>().into())
                    )
                }
                T::construct_from_cell(cell)
            }
            None => Ok(T::default())
        }
    }

    pub fn read_from_reference(&mut self, slice: &mut SliceData) -> Result<()> {
        self.cell = Some(slice.checked_drain_reference()?);
        Ok(())
    }

    pub fn construct_from_reference(slice: &mut SliceData) -> Result<Self> {
        let cell = slice.checked_drain_reference()?;
        Ok(Self::with_cell(cell))
    }

    pub fn cell(&self)-> Cell {
        match self.cell.as_ref() {
            Some(cell) => cell.clone(),
            None => T::default().serialize().unwrap()
        }
    }

    pub fn set_cell(&mut self, cell: Cell) {
        self.cell = Some(cell);
    }

    pub fn hash(&self) -> UInt256 {
        match self.cell.as_ref() {
            Some(cell) => cell.repr_hash(),
            None => T::default().serialize().unwrap().repr_hash()
        }
    }
}

impl<T: Default + Serializable + Deserializable> PartialEq for ChildCell<T> {
    fn eq(&self, other: &Self) -> bool {
        if self.cell == other.cell {
            return true
        }
        match (self.cell.as_ref(), other.cell.as_ref()) {
            (Some(cell), Some(other)) => cell.eq(other),
            (None, Some(cell)) |
            (Some(cell), None) => cell.eq(&T::default().serialize().unwrap()),
            (None, None) => true
        }
    }
}

impl<T: Default + Serializable + Deserializable> Serializable for ChildCell<T> {
    fn write_to(&self, builder: &mut BuilderData) -> Result<()> {
        if !builder.is_empty() {
            fail!(
                BlockError::InvalidArg("The `builder` must be empty".to_string())
            )
        }
        *builder = match self.cell.clone() {
            Some(cell) => BuilderData::from(cell),
            None => T::default().write_to_new_cell()?
        };
        Ok(())
    }
}<|MERGE_RESOLUTION|>--- conflicted
+++ resolved
@@ -1,5 +1,5 @@
 /*
-* Copyright (C) 2019-2021 TON Labs. All Rights Reserved.
+* Copyright 2018-2020 TON DEV SOLUTIONS LTD.
 *
 * Licensed under the SOFTWARE EVALUATION License (the "License"); you may not use
 * this file except in compliance with the License.
@@ -21,14 +21,8 @@
 
 use num::{BigInt, BigUint, bigint::Sign, One, Zero};
 use num_traits::cast::ToPrimitive;
-<<<<<<< HEAD
 use ton_types::{fail, Result,
-    BuilderData, Cell, CellType, IBitstring, HashmapE, HashmapType, SliceData, ExceptionCode, UInt256
-=======
-use ton_types::{
-    error, fail,
-    Result, BuilderData, Cell, CellType, IBitstring, HashmapE, HashmapType, SliceData, UInt256
->>>>>>> c886973a
+    BuilderData, Cell, CellType, IBitstring, HashmapE, HashmapType, SliceData, UInt256
 };
 
 use crate::{
@@ -954,7 +948,7 @@
         Self(0)
     }
     pub fn now() -> Self {
-        UnixTime32 { 0: SystemTime::now().duration_since(UNIX_EPOCH).unwrap().as_secs() as u32 }
+        UnixTime32(SystemTime::now().duration_since(UNIX_EPOCH).unwrap().as_secs() as u32)
     }
 }
 
