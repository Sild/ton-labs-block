/*
* Copyright (C) 2019-2021 TON Labs. All Rights Reserved.
*
* Licensed under the SOFTWARE EVALUATION License (the "License"); you may not use
* this file except in compliance with the License.
* Unless required by applicable law or agreed to in writing, software
* distributed under the License is distributed on an "AS IS" BASIS,
* WITHOUT WARRANTIES OR CONDITIONS OF ANY KIND, either express or implied.
* See the License for the specific TON DEV software governing permissions and
* limitations under the License.
*/


use crate::{
    error::BlockError,
    hashmapaug::Augmentable,
    Serializable, Deserializable,
};
use std::marker::PhantomData;
use ton_types::{
    fail, Result,
    BuilderData, Cell, IBitstring, SliceData
};
use smallvec::SmallVec;


pub trait BinTreeType<X: Default + Serializable + Deserializable> {
    fn get_data(&self) -> SliceData;
    /// Returns item by key
    fn get(&self, mut key: SliceData) -> Result<Option<X>> {
        let mut cursor = self.get_data();
        while cursor.get_next_bit()? {
            if cursor.remaining_references() < 2 {
                // fork doesn't have two refs - bad data
                fail!(BlockError::InvalidData("Fork doesn't have two refs".to_string()))
            }
            match key.get_next_bit_opt() {
                Some(x) => cursor = cursor.reference(x)?.into(),
                _ => return Ok(None)
            }
        }
        if key.is_empty() {
            Ok(Some(X::construct_from(&mut cursor)?))
        } else {
            Ok(None)
        }
    }

    fn find(&self, mut key: SliceData) -> Result<Option<(SliceData, X)>> {
        let mut key_original = key.clone();
        let mut cursor = self.get_data();
        while cursor.get_next_bit()? {
            if cursor.remaining_references() < 2 {
                // fork doesn't have two refs - bad data
                fail!(BlockError::InvalidData("Fork doesn't have two refs".to_string()))
            }
            match key.get_next_bit_opt() {
                Some(x) => cursor = cursor.reference(x)?.into(),
                _ => return Ok(None) // key is shorter nothing to return
            }
        }
        key_original.shrink_by_remainder(&key);
        X::construct_from(&mut cursor).map(|x| Some((key_original, x)))
    }
    /// Iterates over all items
    fn iterate<F: FnMut(SliceData, X) -> Result<bool>>(&self, mut p: F) -> Result<bool> {
        iterate_internal(&mut self.get_data(), BuilderData::new(), &mut p)
    }
    /// Iterates over all items by pairs
    fn iterate_pairs<F: FnMut(BuilderData, X, Option<X>) -> Result<bool>>(&self, mut p: F) -> Result<bool> {
        iterate_internal_pairs(&mut self.get_data(), BuilderData::new(), None, &mut p, true)
    }
}

//////////////////////////////////
// helper functions
fn internal_merge<X, F>(data: &SliceData, mut key: SliceData, merger: F) -> Result<Option<BuilderData>>
where F: FnOnce(X, X) -> Result<X>, X: Default + Serializable + Deserializable
{
    if data.remaining_bits() != 1 && data.remaining_references() < 2 {
        return Ok(None)
    } else if let Some(x) = key.get_next_bit_opt() {
        if let Some(reference) = internal_merge(&data.reference(x)?.into(), key, merger)? {
            let mut cell = BuilderData::from_slice(data);
            cell.replace_reference_cell(x, reference.into_cell()?);
            return Ok(Some(cell))
        }
    } else {
        let mut right_slice = SliceData::from(&data.reference(1)?);
        let mut left_slice = SliceData::from(&data.reference(0)?);
        if right_slice.get_next_bit()? | left_slice.get_next_bit()? {
            return Ok(None)
        }
        let right = X::construct_from(&mut right_slice)?;
        let left = X::construct_from(&mut left_slice)?;
        let merged = merger(left, right)?;
        let mut merged_cell = false.write_to_new_cell()?;
        merged.write_to(&mut merged_cell)?;
        return Ok(Some(merged_cell))
    }
    Ok(None)
}

fn internal_split<X, F>(data: &SliceData, mut key: SliceData, splitter: F) -> Result<Option<BuilderData>>
where F: FnOnce(X) -> Result<(X, X)>, X: Default + Serializable + Deserializable
{
    if data.remaining_bits() == 1 && data.get_bit(0)? { // bt_fork$1 {X:Type} left:^(BinTree X) right:^(BinTree X)
        if data.remaining_references() < 2 {
            return Ok(None)
        }
        if let Some(x) = key.get_next_bit_opt() {
            if let Some(reference) = internal_split(&data.reference(x)?.into(), key, splitter)? {
                let mut cell = BuilderData::from_slice(data);
                cell.replace_reference_cell(x, reference.into_cell()?);
                return Ok(Some(cell))
            }
        }
    } else if key.is_empty() { // bt_leaf$0 {X:Type} leaf:X
        let mut leaf_slice = data.clone();
        if leaf_slice.get_next_bit()? {
            return Ok(None)
        }
        let (left, right) = splitter(X::construct_from(&mut leaf_slice)?)?;

        let mut left_cell = false.write_to_new_cell()?;
        left.write_to(&mut left_cell)?;

        let mut right_cell = false.write_to_new_cell()?;
        right.write_to(&mut right_cell)?;

        let mut cell = true.write_to_new_cell()?;
        cell.checked_append_reference(left_cell.into_cell()?)?;
        cell.checked_append_reference(right_cell.into_cell()?)?;

        return Ok(Some(cell))
    }
    Ok(None)
}

fn internal_update<X, F>(data: &SliceData, mut key: SliceData, mutator: F) -> Result<Option<BuilderData>>
where F: FnOnce(X) -> Result<X>, X: Default + Serializable + Deserializable
{
    if data.remaining_bits() == 1 && data.get_bit(0)? { // bt_fork$1 {X:Type} left:^(BinTree X) right:^(BinTree X)
        if data.remaining_references() < 2 {
            return Ok(None)
        }
        if let Some(x) = key.get_next_bit_opt() {
            if let Some(reference) = internal_update(&data.reference(x)?.into(), key, mutator)? {
                let mut cell = BuilderData::from_slice(data);
                cell.replace_reference_cell(x, reference.into_cell()?);
                return Ok(Some(cell))
            }
        }
    } else if key.is_empty() { // bt_leaf$0 {X:Type} leaf:X
        let mut leaf_slice = data.clone();
        if leaf_slice.get_next_bit()? {
            return Ok(None)
        }
        let value = mutator(X::construct_from(&mut leaf_slice)?)?;
        let mut cell = false.write_to_new_cell()?;
        value.write_to(&mut cell)?;
        return Ok(Some(cell))
    }
    Ok(None)
}

fn iterate_internal<X, F>(cursor: &mut SliceData, mut key: BuilderData, p: &mut F) -> Result<bool>
where
    X: Default + Serializable + Deserializable,
    F: FnMut(SliceData, X) -> Result<bool> {

    let result = if cursor.get_next_bit()? {
        let mut left_key = key.clone();
        left_key.append_bit_zero()?;
        key.append_bit_one()?;
        iterate_internal(&mut cursor.checked_drain_reference()?.into(), left_key, p)? &&
        iterate_internal(&mut cursor.checked_drain_reference()?.into(), key, p)?
    } else {
        return p(key.into_cell()?.into(), X::construct_from(cursor)?)
    };
    Ok(result)
}

fn iterate_internal_pairs<X, F>(
    cursor: &mut SliceData,
    mut key: BuilderData,
    sibling: Option<Cell>,
    func: &mut F,
    check_sibling: bool,
) -> Result<bool>
where
    X: Default + Serializable + Deserializable,
    F: FnMut(BuilderData, X, Option<X>) -> Result<bool> {

    let result = if cursor.get_next_bit()? {
        let mut left_key = key.clone();
        left_key.append_bit_zero()?;
        key.append_bit_one()?;
        let left = cursor.checked_drain_reference()?;
        let right = cursor.checked_drain_reference()?;
        iterate_internal_pairs(&mut left.clone().into(), left_key, Some(right.clone()), func, true)? &&
        iterate_internal_pairs(&mut right.into(), key, Some(left), func, false)?
    } else {
        let left = X::construct_from(cursor)?;
        match sibling {
            Some(cell) => {
                let mut cursor = SliceData::from(cell);
                if cursor.get_next_bit()? {
                    func(key, left, None)?
                } else if check_sibling {
                    func(key, left, Some(X::construct_from(&mut cursor)?))?
                } else {
                    true
                }
            }
            None => func(key, left, None)?
        }
    };
    Ok(result)
}

///
/// Implements a binary tree
///
/// TL-B scheme:
/// bt_leaf$0 {X:Type} leaf:X = BinTree X;
/// bt_fork$1 {X:Type} left:^(BinTree X) right:^(BinTree X) = BinTree X;
///
#[derive(Clone, Debug, Default, Eq, PartialEq)]
pub struct BinTree<X: Default + Serializable + Deserializable> {
    data: SliceData,
    phantom: PhantomData<X>
}

impl<X: Default + Serializable + Deserializable> BinTreeType<X> for BinTree<X> {
    fn get_data(&self) -> SliceData {
        self.data.clone()
    }
}

impl<X: Default + Serializable + Deserializable> BinTree<X> {
    /// Constructs new instance and put item
    pub fn with_item(value: &X) -> Result<Self> {
<<<<<<< HEAD
        let mut leaf = BuilderData::with_raw(SmallVec::from_slice(&[0]), 1).unwrap();
=======
        let mut leaf = false.write_to_new_cell()?;
>>>>>>> c886973a
        value.write_to(&mut leaf)?;
        Ok(Self {
            data: leaf.into_cell()?.into(),
            phantom: PhantomData::<X>,
        })
    }

    /// Splits item by calling splitter function, returns false if item was not found
    pub fn split(
        &mut self,
        key: SliceData,
        splitter: impl FnOnce(X) -> Result<(X, X)>
    ) -> Result<bool> {
        if let Some(builder) = internal_split(&self.data, key, splitter)? {
            self.data = builder.into_cell()?.into();
            Ok(true)
        } else {
            Ok(false)
        }
    }

    /// Merge 2 items in fork by calling merger function, returns false if fork was not found
    pub fn merge(
        &mut self,
        key: SliceData,
        merger: impl FnOnce(X, X) -> Result<X>
    ) -> Result<bool> {
        if let Some(builder) = internal_merge(&self.data, key, merger)? {
            self.data = builder.into_cell()?.into();
            Ok(true)
        } else {
            Ok(false)
        }
    }

    /// Change item with given key calling mutator function, returns false if item was not found
    pub fn update(
        &mut self,
        key: SliceData,
        mutator: impl FnOnce(X) -> Result<X>
    ) -> Result<bool> {
        if let Some(builder) = internal_update(&self.data, key, mutator)? {
            self.data = builder.into_cell()?.into();
            Ok(true)
        } else {
            Ok(false)
        }
    }
}

impl<X: Default + Serializable + Deserializable> Serializable for BinTree<X> {
    fn write_to(&self, cell: &mut BuilderData) -> Result<()> {
        cell.checked_append_references_and_data(&self.data)?;
        Ok(())
    }
}

impl<X: Default + Serializable + Deserializable> Deserializable for BinTree<X> {
    fn read_from(&mut self, slice: &mut SliceData) -> Result<()> {
        self.data = slice.clone();
        if slice.get_next_bit()? {
            slice.shrink_references(2..);
        } else {
            X::skip(slice)?;
        }
        self.data.shrink_by_remainder(slice);
        Ok(())
    }
}

///
/// Implementation of Augmented Binary Tree
///
/// TL-B scheme:
/// bta_leaf$0 {X:Type} {Y:Type} leaf:X extra:Y = BinTreeAug X Y;
/// bta_fork$1 {X:Type} left:^(BinTreeAug X Y) right:^(BinTreeAug X Y) extra:Y = BinTreeAug X Y;
///
#[derive(Clone, Debug, Default, Eq, PartialEq)]
pub struct BinTreeAug<X: Default + Serializable + Deserializable, Y: Augmentable> {
    extra: Y,
    data: SliceData,
    phantom: PhantomData<X>,
}

impl<X: Default + Serializable + Deserializable, Y: Augmentable> BinTreeType<X> for BinTreeAug<X, Y> {
    fn get_data(&self) -> SliceData {
        self.data.clone()
    }
}

impl<X: Default + Serializable + Deserializable, Y: Augmentable> BinTreeAug<X, Y> {
    /// Constructs new instance and put item
    pub fn with_item(value: &X, aug: &Y) -> Result<Self> {
<<<<<<< HEAD
        let mut leaf = BuilderData::with_raw(SmallVec::from_slice(&[0x00]), 1).unwrap();
=======
        let mut leaf = false.write_to_new_cell()?;
>>>>>>> c886973a
        value.write_to(&mut leaf)?;
        aug.write_to(&mut leaf)?;
        Ok(Self {
            extra: aug.clone(),
            data: leaf.into_cell()?.into(),
            phantom: PhantomData::<X>,
        })
    }
    pub fn set_extra(&mut self, _key: SliceData, _aug: &Y) -> bool {
        unimplemented!()
    }
    /// Returns item augment
    pub fn extra(&self, mut key: SliceData) -> Result<Option<Y>> {
        let mut cursor = self.data.clone();
        while cursor.get_next_bit()? {
            if cursor.remaining_references() < 2 {
                // fork doesn't have two refs - bad data
                return Ok(None)
            }
            match key.get_next_bit_opt() {
                Some(x) => cursor = cursor.reference(x)?.into(),
                None => return Ok(None)
            }
        }
        if key.is_empty() {
            X::skip(&mut cursor)?;
<<<<<<< HEAD
            Y::construct_from(&mut cursor).map(Some)
=======
            Ok(Some(Y::construct_from(&mut cursor)?))
>>>>>>> c886973a
        } else {
            Ok(None)
        }
    }
    /// Returns root augment
    pub fn root_extra(&self) -> &Y {
        &self.extra
    }
    /// Splits item by key old item will be left
    pub fn split(&mut self, key: SliceData, value: &X, aug: &Y) -> Result<bool> {
        let mut cursor = self.data.clone();
        if Self::internal_split(&mut cursor, key, value, aug)? {
            self.data = cursor;
            self.extra.calc(aug)?;
            Ok(true)
        } else {
            Ok(false)
        }
    }
    // /// Merges items in fork and put left instead
    // pub fn merge(&mut self, key: SliceData) -> bool {
    //     let mut builder = BuilderData::from_slice(&self.data);
    //     if builder.update_cell(internal_merge, key) {
    //         self.data = builder.into();
    //         true
    //     } else {
    //         false
    //     }
    // }

    fn internal_split(slice: &mut SliceData, mut key: SliceData, value: &X, aug: &Y) -> Result<bool> {
        let original = slice.clone();
        if slice.get_next_bit()? { // bta_fork
            if slice.remaining_references() < 2 {
                // fork doesn't have two refs - bad data
                return Ok(false)
            }
            if let Some(x) = key.get_next_bit_opt() {
                let mut cursor = slice.reference(x)?.into();
                if Self::internal_split(&mut cursor, key, value, aug)? {
                    let mut cell = BuilderData::from_slice(&original);
                    cell.replace_reference_cell(x, cursor.into_cell());
                    let mut fork_aug = Y::construct_from(slice)?;
                    fork_aug.calc(aug)?;
                    fork_aug.write_to(&mut cell)?;
                    *slice = cell.into_cell()?.into();
                    return Ok(true)
                }
            }
        } else if key.is_empty() {
            X::skip(slice)?;
            let mut fork_aug = Y::construct_from(slice)?;
            fork_aug.calc(aug)?;
            let mut builder = true.write_to_new_cell()?; // bta_fork
            builder.append_reference_cell(original.into_cell());

            let mut cell = false.write_to_new_cell()?; // bta_leaf
            value.write_to(&mut cell)?;
            aug.write_to(&mut cell)?;
            builder.append_reference_cell(cell.into_cell()?);
            fork_aug.write_to(&mut builder)?;
            *slice = builder.into_cell()?.into();
            return Ok(true)
        }
        Ok(false)
    }
}

impl<X: Default + Serializable + Deserializable, Y: Augmentable> Serializable for BinTreeAug<X, Y> {
    fn write_to(&self, cell: &mut BuilderData) -> Result<()> {
        cell.checked_append_references_and_data(&self.data)?;
        Ok(())
    }
}

impl<X: Default + Serializable + Deserializable, Y: Augmentable> Deserializable for BinTreeAug<X, Y> {
    fn read_from(&mut self, slice: &mut SliceData) -> Result<()> {
        self.data = slice.clone();
        if slice.get_next_bit()? {
            slice.shrink_references(2..);
        } else {
            X::skip(slice)?;
        }
        self.extra.read_from(slice)?;
        self.data.shrink_by_remainder(slice);
        Ok(())
    }
}<|MERGE_RESOLUTION|>--- conflicted
+++ resolved
@@ -1,5 +1,5 @@
 /*
-* Copyright (C) 2019-2021 TON Labs. All Rights Reserved.
+* Copyright 2018-2020 TON DEV SOLUTIONS LTD.
 *
 * Licensed under the SOFTWARE EVALUATION License (the "License"); you may not use
 * this file except in compliance with the License.
@@ -241,11 +241,7 @@
 impl<X: Default + Serializable + Deserializable> BinTree<X> {
     /// Constructs new instance and put item
     pub fn with_item(value: &X) -> Result<Self> {
-<<<<<<< HEAD
         let mut leaf = BuilderData::with_raw(SmallVec::from_slice(&[0]), 1).unwrap();
-=======
-        let mut leaf = false.write_to_new_cell()?;
->>>>>>> c886973a
         value.write_to(&mut leaf)?;
         Ok(Self {
             data: leaf.into_cell()?.into(),
@@ -339,11 +335,7 @@
 impl<X: Default + Serializable + Deserializable, Y: Augmentable> BinTreeAug<X, Y> {
     /// Constructs new instance and put item
     pub fn with_item(value: &X, aug: &Y) -> Result<Self> {
-<<<<<<< HEAD
         let mut leaf = BuilderData::with_raw(SmallVec::from_slice(&[0x00]), 1).unwrap();
-=======
-        let mut leaf = false.write_to_new_cell()?;
->>>>>>> c886973a
         value.write_to(&mut leaf)?;
         aug.write_to(&mut leaf)?;
         Ok(Self {
@@ -370,11 +362,7 @@
         }
         if key.is_empty() {
             X::skip(&mut cursor)?;
-<<<<<<< HEAD
             Y::construct_from(&mut cursor).map(Some)
-=======
-            Ok(Some(Y::construct_from(&mut cursor)?))
->>>>>>> c886973a
         } else {
             Ok(None)
         }
