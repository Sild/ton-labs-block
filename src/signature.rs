--- conflicted
+++ resolved
@@ -50,12 +50,9 @@
         Ok(Self(ed25519::Signature::from_bytes(bytes)?))
     }
 
-<<<<<<< HEAD
-=======
     // #[deprecated]
     // pub fn from_str(s: &str) -> Result<Self> { FromStr::from_str(s) }
 
->>>>>>> 7243ec8b
     pub fn from_r_s(r: &[u8], s: &[u8]) -> Result<Self>
     {
         if r.len() != ed25519_dalek::SIGNATURE_LENGTH / 2 {
@@ -215,12 +212,9 @@
         Ok(SigPubKey(ed25519_dalek::PublicKey::from_bytes(bytes)?))
     }
 
-<<<<<<< HEAD
-=======
     // #[deprecated]
     // pub fn from_str(s: &str) -> Result<Self> { FromStr::from_str(s) }
 
->>>>>>> 7243ec8b
     pub fn key(&self) -> &ed25519_dalek::PublicKey {
         &self.0
     }
