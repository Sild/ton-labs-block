/*
* Copyright (C) 2019-2021 TON Labs. All Rights Reserved.
*
* Licensed under the SOFTWARE EVALUATION License (the "License"); you may not use
* this file except in compliance with the License.
*
* Unless required by applicable law or agreed to in writing, software
* distributed under the License is distributed on an "AS IS" BASIS,
* WITHOUT WARRANTIES OR CONDITIONS OF ANY KIND, either express or implied.
* See the License for the specific TON DEV software governing permissions and
* limitations under the License.
*/

use crate::{
    define_HashmapE,
    Serializable, Deserializable,
    blocks::BlockIdExt,
    error::BlockError,
    validators::ValidatorBaseInfo,
    validators::ValidatorDescr
};
<<<<<<< HEAD
use ed25519::signature::{Verifier};
use std::{
    io::{Cursor, Write},
    str::FromStr
=======
use ed25519::signature::Verifier;
use std::{
    io::{Cursor, Write},
    collections::HashMap,
    str::FromStr,
>>>>>>> c886973a
};
use ton_types::{
    fail, Result,
    UInt256,
    BuilderData, Cell, IBitstring, SliceData, HashmapE, HashmapType
};
use rustc_hash::FxHashMap;
/*
ed25519_signature#5 R:bits256 s:bits256 = CryptoSignature;
*/

///
/// CryptoSignature
///
#[derive(Clone, Debug, Eq, PartialEq)]
pub struct CryptoSignature(ed25519::Signature);

impl CryptoSignature {
    pub fn new() -> Self {
        Self::default()
    }

    pub fn from_bytes(bytes: &[u8]) -> Result<Self>
    {
        Ok(Self(ed25519::Signature::from_bytes(bytes)?))
    }

<<<<<<< HEAD
=======
    // #[deprecated]
    pub fn from_str(s: &str) -> Result<Self> { FromStr::from_str(s) }

>>>>>>> c886973a
    pub fn from_r_s(r: &[u8], s: &[u8]) -> Result<Self>
    {
        if r.len() != ed25519_dalek::SIGNATURE_LENGTH / 2 {
            fail!(BlockError::InvalidArg("`r` has invalid size".to_string()))
        }
        if s.len() != ed25519_dalek::SIGNATURE_LENGTH / 2 {
            fail!(BlockError::InvalidArg("`s` has invalid size".to_string()))
        }
        let mut sign = [0_u8; ed25519_dalek::SIGNATURE_LENGTH];
        {
            let mut cur = Cursor::new(&mut sign[..]);
            cur.write_all(r).unwrap();
            cur.write_all(s).unwrap();
        }
        Ok(Self(ed25519::Signature::from_bytes(&sign[..])?))
    }

    pub fn from_r_s_str(r: &str, s: &str) -> Result<Self> {
        let mut bytes = [0; ed25519_dalek::SIGNATURE_LENGTH];
        hex::decode_to_slice(r, &mut bytes[..ed25519_dalek::SIGNATURE_LENGTH / 2]).map_err(
            |err| BlockError::InvalidData(format!("error parsing `r` hex string: {}", err))
        )?;
        hex::decode_to_slice(s, &mut bytes[ed25519_dalek::SIGNATURE_LENGTH / 2..]).map_err(
            |err| BlockError::InvalidData(format!("error parsing `s` hex string: {}", err))
        )?;
        Self::from_bytes(&bytes)
    }

    pub fn to_bytes(&self) -> [u8; ed25519_dalek::SIGNATURE_LENGTH] {
        self.0.to_bytes()
    }

    pub fn to_r_s_bytes(&self) -> ([u8; ed25519_dalek::SIGNATURE_LENGTH / 2], [u8; ed25519_dalek::SIGNATURE_LENGTH / 2]) {
        let mut r_bytes = [0_u8; ed25519_dalek::SIGNATURE_LENGTH / 2];
        let mut s_bytes = [0_u8; ed25519_dalek::SIGNATURE_LENGTH / 2];
        let bytes = self.0.to_bytes();
        r_bytes.copy_from_slice(&bytes[..ed25519_dalek::SIGNATURE_LENGTH / 2]);
        s_bytes.copy_from_slice(&bytes[ed25519_dalek::SIGNATURE_LENGTH / 2..]);
        (r_bytes, s_bytes)
    }

    pub fn signature(&self) -> &ed25519::Signature {
        &self.0
    }
}

impl FromStr for CryptoSignature {
    type Err = anyhow::Error;

    fn from_str(string: &str) -> Result<Self> {
        let buf = hex::decode(string).map_err(
            |err| BlockError::InvalidData(format!("error parsing hex string: {}", err))
        )?;
        Self::from_bytes(&buf)
    }
}

impl Default for CryptoSignature {
    fn default() -> Self {
        Self(ed25519::Signature::from_bytes(&[0; ed25519_dalek::SIGNATURE_LENGTH]).unwrap())
    }
}

impl FromStr for CryptoSignature {
    type Err = failure::Error;
    fn from_str(s: &str) -> Result<Self> {
        let key_buf = hex::decode(s).map_err(
            |err| BlockError::InvalidData(format!("error parsing hex string {} : {}", s, err))
        )?;
        Self::from_bytes(&key_buf)
    }
}

const CRYPTO_SIGNATURE_TAG: u8 = 0x5;

impl Serializable for CryptoSignature {
    fn write_to(&self, cell: &mut BuilderData) -> Result<()> {
        cell.append_bits(CRYPTO_SIGNATURE_TAG as usize, 4)?;
        let bytes = self.to_bytes();
        cell.append_raw(&bytes, bytes.len() * 8)?;
        Ok(())
    }
}

impl Deserializable for CryptoSignature {
    fn read_from(&mut self, cell: &mut SliceData) -> Result<()> {
        let tag = cell.get_next_int(4)? as u8;
        if tag != CRYPTO_SIGNATURE_TAG {
            fail!(
                BlockError::InvalidConstructorTag {
                    t: tag as u32,
                    s: "CryptoSignature".to_string()
                }
            )
        }
        let buf = cell.get_next_bits(ed25519_dalek::SIGNATURE_LENGTH * 8)?;
        self.0 = ed25519::Signature::from_bytes(&buf)?;
        Ok(())
    }
}

/*
sig_pair$_ node_id_short:bits256 sign:CryptoSignature = CryptoSignaturePair;
*/
///
/// CryptoSignaturePair
///
#[derive(Clone, Debug, Eq, PartialEq, Default)]
pub struct CryptoSignaturePair {
    pub node_id_short: UInt256,
    pub sign: CryptoSignature,
}

impl CryptoSignaturePair {
    pub fn new() -> Self {
        CryptoSignaturePair {
            node_id_short: UInt256::default(),
            sign: CryptoSignature::default(),
        }
    }

    pub fn with_params(
        node_id_short: UInt256,
        sign: CryptoSignature) -> Self
    {
        CryptoSignaturePair {
            node_id_short,
            sign,
        }
    }
}

impl Serializable for CryptoSignaturePair {
    fn write_to(&self, cell: &mut BuilderData) -> Result<()> {
        self.node_id_short.write_to(cell)?;
        self.sign.write_to(cell)?;
        Ok(())
    }
}

impl Deserializable for CryptoSignaturePair {
    fn read_from(&mut self, cell: &mut SliceData) -> Result<()> {
        self.node_id_short.read_from(cell)?;
        self.sign.read_from(cell)?;
        Ok(())
    }
}

/*
ed25519_pubkey#8e81278a pubkey:bits256 = SigPubKey;
*/

///
/// SigPubKey
///
#[derive(Clone, Debug, Eq, PartialEq, Default)]
pub struct SigPubKey(ed25519_dalek::PublicKey);

const SIG_PUB_KEY_TAG: u32 = 0x8e81278a;

impl SigPubKey {
    pub fn new() -> Self {
        Self::default()
    }

    pub fn from_bytes(bytes: &[u8]) -> Result<Self> {
        Ok(SigPubKey(ed25519_dalek::PublicKey::from_bytes(bytes)?))
    }

<<<<<<< HEAD
=======
    // #[deprecated]
    pub fn from_str(s: &str) -> Result<Self> { FromStr::from_str(s) }

>>>>>>> c886973a
    pub fn key(&self) -> &ed25519_dalek::PublicKey {
        &self.0
    }

    pub fn key_bytes(&self) -> &[u8; ed25519_dalek::PUBLIC_KEY_LENGTH] {
        self.0.as_bytes()
    }

    pub fn verify_signature(&self, data: &[u8], signature: &CryptoSignature) -> bool {
        self.0.verify(data, signature.signature()).is_ok()
    }

    pub fn as_slice(&self) -> &[u8; 32] {
        self.0.as_bytes()
    }
}

impl PartialEq<UInt256> for SigPubKey {
    fn eq(&self, other: &UInt256) -> bool {
        self.as_slice() == other.as_slice()
    }
}

impl AsRef<[u8]> for SigPubKey {
    fn as_ref(&self) -> &[u8] {
        self.as_slice()
    }
}

impl AsRef<[u8; 32]> for SigPubKey {
    fn as_ref(&self) -> &[u8; 32] {
        self.as_slice()
    }
}

impl FromStr for SigPubKey {
<<<<<<< HEAD
    type Err = anyhow::Error;

    fn from_str(string: &str) -> Result<Self> {
        let key_buf = hex::decode(string).map_err(
            |err| BlockError::InvalidData(format!("error parsing hex string: {}", err))
=======
    type Err = failure::Error;
    fn from_str(s: &str) -> Result<Self> {
        let key_buf = hex::decode(s).map_err(
            |err| BlockError::InvalidData(format!("error parsing hex string {}: {}", s, err))
>>>>>>> c886973a
        )?;
        Self::from_bytes(&key_buf)
    }
}

impl Serializable for SigPubKey {
    fn write_to(&self, cell: &mut BuilderData) -> Result<()> {
        cell.append_u32(SIG_PUB_KEY_TAG)?;
        cell.append_raw(self.key_bytes(), self.key_bytes().len() * 8)?;
        Ok(())
    }
}

impl Deserializable for SigPubKey {
    fn read_from(&mut self, cell: &mut SliceData) -> Result<()> {
        let tag = cell.get_next_u32()?;
        if tag != SIG_PUB_KEY_TAG {
            fail!(
                BlockError::InvalidConstructorTag {
                    t: tag,
                    s: "SigPubKey".to_string()
                }
            )
        }
        let key_buf = cell.get_next_bits(ed25519_dalek::PUBLIC_KEY_LENGTH * 8)?;
        self.0 = ed25519_dalek::PublicKey::from_bytes(&key_buf)?;
        Ok(())
    }
}

/*
  PROOFS
*/

/*
block_signatures_pure#_
    sig_count:uint32
    sig_weight:uint64
    signatures:(HashmapE 16 CryptoSignaturePair)
= BlockSignaturesPure;
*/

define_HashmapE!{CryptoSignaturePairDict, 16, CryptoSignaturePair}

#[derive(Clone, Debug, Eq, PartialEq)]
pub struct BlockSignaturesPure {
<<<<<<< HEAD
    sig_count: u32,
    sig_weight: u64,
    signatures: HashmapE,
=======
    sig_count: u32, 
    sig_weight: u64, 
    signatures: CryptoSignaturePairDict,
>>>>>>> c886973a
}

impl Default for BlockSignaturesPure {
    fn default() -> Self {
        Self::new()
    }
}

impl BlockSignaturesPure {
    /// New empty instance of BlockSignaturesPure
    pub const fn new() -> Self {
        Self {
            sig_count: 0,
            sig_weight: 0,
            signatures: CryptoSignaturePairDict::new(),
        }
    }
<<<<<<< HEAD
=======
    pub const fn default() -> Self { Self::new() }
>>>>>>> c886973a

    /// New instance of BlockSignaturesPure
    pub const fn with_weight(sig_weight: u64) -> Self {
        Self {
            sig_count: 0,
            sig_weight,
            signatures: CryptoSignaturePairDict::new(),
        }
    }

    /// Get count of signatures
    pub fn count(&self) -> u32 {
        self.sig_count
    }

    /// Get weight
    pub fn weight(&self) -> u64 {
        self.sig_weight
    }

    pub fn set_weight(&mut self, weight: u64) {
        self.sig_weight = weight;
    }

    /// Add crypto signature pair to BlockSignaturesPure
    pub fn add_sigpair(&mut self, signature: CryptoSignaturePair) {
        self.signatures.set(&(self.sig_count as u16), &signature).unwrap();
        self.sig_count += 1;
    }

    pub fn signatures(&self) -> &HashmapE {
        &self.signatures.0
    }

    pub fn check_signatures(&self, validators_list: &[ValidatorDescr], data: &[u8]) -> Result<u64> {
        // Calc validators short ids
        let mut validators_map = FxHashMap::with_capacity_and_hasher(validators_list.len(), Default::default());
        for vd in validators_list {
            validators_map.insert(vd.compute_node_id_short(), vd);
        };

        // Check signatures
        let mut weight = 0;
        self.signatures().iterate_slices(|ref mut _key, ref mut slice| {
            let sign = CryptoSignaturePair::construct_from(slice)?;
            if let Some(vd) = validators_map.get(&sign.node_id_short) {
                if !vd.verify_signature(data, &sign.sign) {
                    fail!(BlockError::BadSignature)
                }
                weight += vd.weight;
            }
            Ok(true)
        })?;
        Ok(weight)
    }
}

impl Serializable for BlockSignaturesPure {
    fn write_to(&self, cell: &mut BuilderData) -> Result<()> {
        self.sig_count.write_to(cell)?;
        self.sig_weight.write_to(cell)?;
        self.signatures.write_to(cell)?;
        Ok(())
    }
}

impl Deserializable for BlockSignaturesPure {
    fn read_from(&mut self, cell: &mut SliceData) -> Result<()> {
        self.sig_count.read_from(cell)?;
        self.sig_weight.read_from(cell)?;
        self.signatures.read_from(cell)?;
        Ok(())
    }
}

/*
block_signatures#11
    validator_info:ValidatorBaseInfo
    pure_signatures:BlockSignaturesPure
= BlockSignatures;
*/

///
/// BlockSignatures
///
#[derive(Clone, Debug, Eq, PartialEq, Default)]
pub struct BlockSignatures {
    pub validator_info: ValidatorBaseInfo,
    pub pure_signatures: BlockSignaturesPure
}

impl BlockSignatures {
    /// Create new empty instance of BlockSignatures
    pub fn new() -> Self {
        BlockSignatures {
            validator_info: ValidatorBaseInfo::default(),
            pure_signatures: BlockSignaturesPure::default(),
        }
    }

    /// Create new instance of BlockSignatures
    pub fn with_params(
        validator_info: ValidatorBaseInfo,
        pure_signatures: BlockSignaturesPure
    ) -> Self {
        BlockSignatures {
            validator_info,
            pure_signatures,
        }
    }
}

const BLOCK_SIGNATURES_TAG: u8 = 0x11;

impl Serializable for BlockSignatures {
    fn write_to(&self, cell: &mut BuilderData) -> Result<()> {
        cell.append_u8(BLOCK_SIGNATURES_TAG)?;
        self.validator_info.write_to(cell)?;
        self.pure_signatures.write_to(cell)?;
        Ok(())
    }
}

impl Deserializable for BlockSignatures {
    fn read_from(&mut self, cell: &mut SliceData) -> Result<()> {
        let tag = cell.get_next_byte()?;
        if tag != BLOCK_SIGNATURES_TAG {
            fail!(
                BlockError::InvalidConstructorTag {
                    t: tag as u32,
                    s: "BlockSignatures".to_string()
                }
            )
        }
        self.validator_info.read_from(cell)?;
        self.pure_signatures.read_from(cell)?;
        Ok(())
    }
}

/*
block_proof#c3
    proof_for:BlockIdExt
    root:^Cell
    signatures:(Maybe ^BlockSignatures)
= BlockProof;
*/

///
/// BlockProof
///
#[derive(Clone, Debug, Eq, PartialEq, Default)]
pub struct BlockProof {
    pub proof_for: BlockIdExt,
    pub root: Cell,
    pub signatures: Option<BlockSignatures>,
}

impl BlockProof {
    /// Create new empty instance of BlockProof
    pub fn new() -> Self {
        BlockProof {
            proof_for: BlockIdExt::default(),
            root: Cell::default(),
            signatures: None,
        }
    }

    /// Create new instance of BlockProof
    pub fn with_params(
        proof_for: BlockIdExt,
        root: Cell,
        signatures: Option<BlockSignatures>
    ) -> Self {
        BlockProof {
            proof_for,
            root,
            signatures,
        }
    }
}

const BLOCK_PROOF_TAG: u8 = 0xC3;

impl Serializable for BlockProof {
    fn write_to(&self, cell: &mut BuilderData) -> Result<()> {
        cell.append_u8(BLOCK_PROOF_TAG)?;
        self.proof_for.write_to(cell)?;
        cell.checked_append_reference(self.root.clone())?;
        if let Some(s) = self.signatures.as_ref() {
            cell.append_bit_one()?;
            cell.checked_append_reference(s.serialize()?)?;
        } else {
            cell.append_bit_zero()?;
        }
        Ok(())
    }
}

impl Deserializable for BlockProof {
    fn read_from(&mut self, cell: &mut SliceData) -> Result<()> {
        let tag = cell.get_next_byte()?;
        if tag != BLOCK_PROOF_TAG {
            fail!(
                BlockError::InvalidConstructorTag {
                    t: tag as u32,
                    s: "BlockProof".to_string()
                }
            )
        }
<<<<<<< HEAD
        self.proof_for.read_from(cell)?;
=======
        self.proof_for.read_from(cell)?; 
>>>>>>> c886973a
        self.root = cell.checked_drain_reference()?;
        self.signatures = if cell.get_next_bit()? {
            Some(BlockSignatures::construct_from_reference(cell)?)
        } else {
            None
        };
        Ok(())
    }
}<|MERGE_RESOLUTION|>--- conflicted
+++ resolved
@@ -1,5 +1,5 @@
 /*
-* Copyright (C) 2019-2021 TON Labs. All Rights Reserved.
+* Copyright 2018-2020 TON DEV SOLUTIONS LTD.
 *
 * Licensed under the SOFTWARE EVALUATION License (the "License"); you may not use
 * this file except in compliance with the License.
@@ -19,18 +19,10 @@
     validators::ValidatorBaseInfo,
     validators::ValidatorDescr
 };
-<<<<<<< HEAD
-use ed25519::signature::{Verifier};
-use std::{
-    io::{Cursor, Write},
-    str::FromStr
-=======
 use ed25519::signature::Verifier;
 use std::{
     io::{Cursor, Write},
-    collections::HashMap,
     str::FromStr,
->>>>>>> c886973a
 };
 use ton_types::{
     fail, Result,
@@ -58,12 +50,6 @@
         Ok(Self(ed25519::Signature::from_bytes(bytes)?))
     }
 
-<<<<<<< HEAD
-=======
-    // #[deprecated]
-    pub fn from_str(s: &str) -> Result<Self> { FromStr::from_str(s) }
-
->>>>>>> c886973a
     pub fn from_r_s(r: &[u8], s: &[u8]) -> Result<Self>
     {
         if r.len() != ed25519_dalek::SIGNATURE_LENGTH / 2 {
@@ -124,16 +110,6 @@
 impl Default for CryptoSignature {
     fn default() -> Self {
         Self(ed25519::Signature::from_bytes(&[0; ed25519_dalek::SIGNATURE_LENGTH]).unwrap())
-    }
-}
-
-impl FromStr for CryptoSignature {
-    type Err = failure::Error;
-    fn from_str(s: &str) -> Result<Self> {
-        let key_buf = hex::decode(s).map_err(
-            |err| BlockError::InvalidData(format!("error parsing hex string {} : {}", s, err))
-        )?;
-        Self::from_bytes(&key_buf)
     }
 }
 
@@ -233,12 +209,6 @@
         Ok(SigPubKey(ed25519_dalek::PublicKey::from_bytes(bytes)?))
     }
 
-<<<<<<< HEAD
-=======
-    // #[deprecated]
-    pub fn from_str(s: &str) -> Result<Self> { FromStr::from_str(s) }
-
->>>>>>> c886973a
     pub fn key(&self) -> &ed25519_dalek::PublicKey {
         &self.0
     }
@@ -275,18 +245,11 @@
 }
 
 impl FromStr for SigPubKey {
-<<<<<<< HEAD
     type Err = anyhow::Error;
 
     fn from_str(string: &str) -> Result<Self> {
         let key_buf = hex::decode(string).map_err(
             |err| BlockError::InvalidData(format!("error parsing hex string: {}", err))
-=======
-    type Err = failure::Error;
-    fn from_str(s: &str) -> Result<Self> {
-        let key_buf = hex::decode(s).map_err(
-            |err| BlockError::InvalidData(format!("error parsing hex string {}: {}", s, err))
->>>>>>> c886973a
         )?;
         Self::from_bytes(&key_buf)
     }
@@ -333,15 +296,9 @@
 
 #[derive(Clone, Debug, Eq, PartialEq)]
 pub struct BlockSignaturesPure {
-<<<<<<< HEAD
     sig_count: u32,
     sig_weight: u64,
-    signatures: HashmapE,
-=======
-    sig_count: u32, 
-    sig_weight: u64, 
     signatures: CryptoSignaturePairDict,
->>>>>>> c886973a
 }
 
 impl Default for BlockSignaturesPure {
@@ -359,10 +316,6 @@
             signatures: CryptoSignaturePairDict::new(),
         }
     }
-<<<<<<< HEAD
-=======
-    pub const fn default() -> Self { Self::new() }
->>>>>>> c886973a
 
     /// New instance of BlockSignaturesPure
     pub const fn with_weight(sig_weight: u64) -> Self {
@@ -573,11 +526,7 @@
                 }
             )
         }
-<<<<<<< HEAD
         self.proof_for.read_from(cell)?;
-=======
-        self.proof_for.read_from(cell)?; 
->>>>>>> c886973a
         self.root = cell.checked_drain_reference()?;
         self.signatures = if cell.get_next_bit()? {
             Some(BlockSignatures::construct_from_reference(cell)?)
