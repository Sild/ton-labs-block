/*
* Copyright (C) 2019-2021 TON Labs. All Rights Reserved.
*
* Licensed under the SOFTWARE EVALUATION License (the "License"); you may not use
* this file except in compliance with the License.
*
* Unless required by applicable law or agreed to in writing, software
* distributed under the License is distributed on an "AS IS" BASIS,
* WITHOUT WARRANTIES OR CONDITIONS OF ANY KIND, either express or implied.
* See the License for the specific TON DEV software governing permissions and
* limitations under the License.
*/

use crate::{
    error::BlockError,
    Serializable, Deserializable
};
use ton_types::{
    fail, Result, IBitstring, BuilderData, Cell, SliceData,
    ExceptionCode, HashmapType, Leaf, HashmapFilterResult, HashmapRemover,
};
use std::cmp::Ordering;

/// trait for types used as Augment to calc aug on forks
pub trait Augmentable: Clone + Default + Serializable + Deserializable {
    fn calc(&mut self, other: &Self) -> Result<()>;
}
/// trait for objects in hashmap to help get augmentation from object
pub trait Augmentation<Y: Augmentable> {
    fn aug(&self) -> Result<Y>;
}
pub type AugResult<Y> = Result<(Option<SliceData>, Y)>;

/// How to continue hashmap's traverse operation
pub enum TraverseNextStep<R> {
    /// Continue traverse to the "0", "1" or both branches
    VisitZero,
    VisitOne,
    VisitZeroOne,
    VisitOneZero,
    /// Stop traverse current branch
    Stop,
    /// End traverse and return given result from traverse function
    End(R)
}

///////////////////////////////////////////////
/// Length of key should not exceed bit_len
///
#[macro_export]
macro_rules! define_HashmapAugE {
    ( $varname:ident, $bit_len:expr, $k_type:ty, $x_type:ty, $y_type:ty ) => {

        #[derive(Clone, Debug, Eq, PartialEq)] // cannot Default
        pub struct $varname {
            extra: $y_type,
            bit_len: usize,
            data: Option<Cell>,
        }

        impl $varname {
            /// Dumps hashmap contents
            pub fn dump(&self) {
                self.iterate_slices(|ref mut key, ref mut value| {
                    dbg!(<$k_type>::construct_from(key).unwrap());
                    dbg!(<$y_type>::construct_from(value).unwrap());
                    dbg!(<$x_type>::construct_from(value).unwrap());
                    Ok(true)
                }).unwrap();
            }
            /// Constructs new HashmapAugE for bit_len keys
            pub fn new() -> Self {
                Self {
                    extra: <$y_type>::default(),
                    bit_len: $bit_len,
                    data: None,
                }
            }
            /// Constructs from cell, extracts total aug
            pub fn with_hashmap(data: Option<Cell>) -> Result<Self> {
                let extra = match data {
                    Some(ref root) => Self::find_extra(&mut root.into(), $bit_len)?,
                    None => <$y_type>::default()
                };
                Ok(Self {
                    extra,
                    bit_len: $bit_len,
                    data,
                })
            }
            /// split map by key
            pub fn split(&self, key: &SliceData) -> Result<(Self, Self)> {
                let (left, right) = self.hashmap_split(key)?;
                Ok((Self::with_hashmap(left)?, Self::with_hashmap(right)?))
            }
            /// merge maps
            pub fn merge(&mut self, other: &Self, key: &SliceData) -> Result<()> {
                if self.bit_len() != other.bit_len || key.remaining_bits() > self.bit_len() {
                    fail!("data in hashmaps do not correspond each other or key too long")
                }
                if self.data().is_none() {
                    *self.data_mut() = other.data.clone();
                    self.set_root_extra(other.extra.clone());
                } else {
                    self.extra.calc(&other.extra)?;
                    self.hashmap_merge(other, key)?;
                }
                Ok(())
            }
        }

        // hm_edge#_ {n:#} {X:Type} {l:#} {m:#} label:(HmLabel ~l n)
        // {n = (~m) + l} node:(HashmapAugNode m X) = HashmapAug n X;
        // hmn_leaf#_ {X:Type} value:X = HashmapAugNode 0 X;
        // hmn_fork#_ {n:#} {X:Type} left:^(HashmapAug n X)
        // right:^(HashmapAug n X) = HashmapAugNode (n+1) X;
        impl HashmapType for $varname {
            fn check_key(bit_len: usize, key: &SliceData) -> bool {
                bit_len == key.remaining_bits()
            }
            fn make_cell_with_label_and_data(
                key: SliceData,
                max: usize,
                _is_leaf: bool,
                data: &SliceData
            ) -> Result<BuilderData> {
                let mut builder = hm_label(&key, max)?;
                builder.checked_append_references_and_data(data)?;
                Ok(builder)
            }
            fn make_cell_with_label_and_builder(
                key: SliceData,
                max: usize,
                _is_leaf: bool,
                data: &BuilderData
            ) -> Result<BuilderData> {
                let mut builder = hm_label(&key, max)?;
                builder.append_builder(data)?;
                Ok(builder)
            }
            fn make_fork(key: &SliceData, bit_len: usize, mut left: Cell, mut right: Cell, swap: bool) -> Result<(BuilderData, SliceData)> {
                let next_bit_len = bit_len.checked_sub(key.remaining_bits() + 1).ok_or_else(|| error!("fail too short label"))?;
                let mut builder = Self::make_cell_with_label(key.clone(), bit_len)?;
                let aug = Self::calc_extra(&left, &right, next_bit_len)?;
                let mut remainder = BuilderData::new();
                if swap {
                    std::mem::swap(&mut left, &mut right);
                }
                remainder.checked_append_reference(left)?;
                remainder.checked_append_reference(right)?;
                aug.write_to(&mut remainder)?;
                builder.append_builder(&remainder)?;
                Ok((builder, remainder.into_cell()?.into()))
            }
            fn is_fork(slice: &mut SliceData) -> Result<bool> {
                Ok(slice.remaining_references() > 1)
            }
            fn is_leaf(_slice: &mut SliceData) -> bool {
                true
            }
            fn data(&self) -> Option<&Cell> {
                self.data.as_ref()
            }
            fn data_mut(&mut self) -> &mut Option<Cell> {
                &mut self.data
            }
            fn bit_len(&self) -> usize {
                self.bit_len
            }
            fn bit_len_mut(&mut self) -> &mut usize {
                &mut self.bit_len
            }
        }

        impl HashmapAugType<$k_type, $x_type, $y_type> for $varname {
            fn root_extra(&self) -> &$y_type {
                &self.extra
            }
            fn set_root_extra(&mut self, aug: $y_type) {
                self.extra = aug;
            }
        }

        impl ton_types::HashmapRemover for $varname {
            fn after_remove(&mut self) -> Result<()> {
                let aug = match self.data() {
                    Some(root) => Self::find_extra(&mut root.into(), self.bit_len())?,
                    None => <$y_type>::default()
                };
                self.set_root_extra(aug);
                Ok(())
            }
        }

        impl $varname {
            /// scans differences in two hashmaps
            pub fn scan_diff_with_aug<F>(&self, other: &Self, mut op: F) -> Result<bool>
            where F: FnMut($k_type, Option<($x_type, $y_type)>, Option<($x_type, $y_type)>) -> Result<bool> {
                self.scan_diff(&other, |mut key, value_aug1, value_aug2| {
                    let key = <$k_type>::construct_from(&mut key)?;
                    let value_aug1 = value_aug1.map(|ref mut slice| Self::value_aug(slice)).transpose()?;
                    let value_aug2 = value_aug2.map(|ref mut slice| Self::value_aug(slice)).transpose()?;
                    op(key, value_aug1, value_aug2)
                })
            }
        }
        impl Default for $varname {
            fn default() -> Self {
                Self {
                    extra: <$y_type>::default(),
                    bit_len: $bit_len,
                    data: None
                }
            }
        }

        impl Serializable for $varname {
            fn write_to(&self, cell: &mut BuilderData) -> Result<()>{
                if let Some(root) = self.data() {
                    cell.append_bit_one()?;
                    cell.append_reference_cell(root.clone());
                } else {
                    cell.append_bit_zero()?;
                }
                self.root_extra().write_to(cell)?;
                Ok(())
            }
        }

        impl Deserializable for $varname {
            fn construct_from(slice: &mut SliceData) -> Result<Self>{
                let data = match slice.get_next_bit()? {
                    true => Some(slice.checked_drain_reference()?),
                    false => None
                };
                let extra = <$y_type>::construct_from(slice)?;
                if data.is_none() && extra != <$y_type>::default() {
                    fail!("root extra for empty HashmapAugE {} is not default", std::any::type_name::<Self>())
                }
                Ok(Self {
                    extra,
                    bit_len: $bit_len,
                    data
                })
            }
        }

        impl fmt::Display for $varname {
            fn fmt(&self, f: &mut fmt::Formatter) -> fmt::Result {
                match self.data() {
                    Some(cell) => write!(f, "HashmapAug: {}", cell),
                    None => write!(f, "Empty HashmapAug"),
                }
            }
        }
    }
}

pub trait HashmapAugType<K: Deserializable + Serializable, X: Deserializable + Serializable, Y: Augmentable>: HashmapType {
    fn root_extra(&self) -> &Y;
    fn set_root_extra(&mut self, aug: Y);
    fn update_root_extra(&mut self) -> Result<&Y> {
        let aug = match self.data() {
            Some(root) => Self::find_extra(&mut SliceData::from(root), self.bit_len())?,
<<<<<<< HEAD
            None => Y::default()
=======
            None => Y::default(),
>>>>>>> c886973a
        };
        self.set_root_extra(aug);
        Ok(self.root_extra())
    }
    fn value_aug(slice: &mut SliceData) -> Result<(X, Y)> {
        let aug = Y::construct_from(slice)?;
        let val = X::construct_from(slice)?;
        Ok((val, aug))
    }
    fn aug_value(slice: &mut SliceData) -> Result<(Y, X)> {
        let aug = Y::construct_from(slice)?;
        let val = X::construct_from(slice)?;
        Ok((aug, val))
    }
    fn key_value_aug(key: BuilderData, mut slice: SliceData) -> Result<(K, X, Y)> {
        let key = K::construct_from_cell(key.into_cell()?)?;
        let (val, aug) = Self::value_aug(&mut slice)?;
        Ok((key, val, aug))
    }
    fn get_serialized_raw(&self, key: SliceData) -> Leaf {
        self.hashmap_get(key, &mut 0)
    }
    fn get_serialized_as_slice(&self, key: SliceData) -> Result<Option<SliceData>> {
        self.get_serialized_raw(key)?.map(|mut slice| {
            Y::skip(&mut slice)?;
            Ok(slice)
        }).transpose()
    }
    fn get_serialized(&self, key: SliceData) -> Result<Option<X>> {
        self.get_serialized_as_slice(key)?.map(|mut slice| X::construct_from(&mut slice)).transpose()
    }
    fn get_serialized_with_aug(&self, key: SliceData) -> Result<Option<(X, Y)>> {
        self.get_serialized_raw(key)?.map(|mut slice| {
            let aug = Y::construct_from(&mut slice)?;
            Ok((X::construct_from(&mut slice)?, aug))
        }).transpose()
    }
    /// gets aug and item in combined slice
    fn get_raw(&self, key: &K) -> Leaf {
        let key = key.serialize()?;
        self.get_serialized_raw(key.into())
    }
    /// get item as slice
    fn get_as_slice(&self, key: &K) -> Leaf {
        self.get_raw(key)?.map(|mut slice| {
            Y::skip(&mut slice)?;
            Ok(slice)
        }).transpose()
    }
    /// returns item from hasmapaug as cell
    fn get_as_cell(&self, key: &K) -> Result<Option<Cell>> {
        self.get_raw(key)?.map(|mut slice| {
            Y::skip(&mut slice)?;
            slice.reference(0)
        }).transpose()
    }
    /// get item and aug
    fn get(&self, key: &K) -> Result<Option<X>> {
        self.get_as_slice(key)?.map(|mut slice| X::construct_from(&mut slice)).transpose()
    }
    /// get item as slice and aug
    fn get_as_slice_with_aug(&self, key: &K) -> Result<Option<(SliceData, Y)>> {
        match self.get_raw(key)? {
            Some(mut slice) => {
                let aug = Y::construct_from(&mut slice)?;
                Ok(Some((slice, aug)))
            }
            None => Ok(None)
        }
    }
    /// get item and aug
    fn get_with_aug(&self, key: &K) -> Result<Option<(X, Y)>> {
        match self.get_raw(key)? {
            Some(mut slice) => {
                let aug = Y::construct_from(&mut slice)?;
                Ok(Some((X::construct_from(&mut slice)?, aug)))
            }
            None => Ok(None)
        }
    }
    /// sets item to hashmapaug
    fn set(&mut self, key: &K, value: &X, aug: &Y) -> Result<()> {
        let key = key.serialize()?;
        let value = value.write_to_new_cell()?;
        self.set_builder_serialized(key.into(), &value, aug)?;
        Ok(())
    }
    /// sets item to hashmapaug as ref
    fn setref(&mut self, key: &K, value: &Cell, aug: &Y) -> Result<()> {
        let key = key.serialize()?;
        let value = value.write_to_new_cell()?;
        self.set_builder_serialized(key.into(), &value, aug)?;
        Ok(())
    }

    fn find_key(&self, min: bool, signed: bool) -> Result<Option<(SliceData, SliceData)>> {
        match self.data() {
            Some(root) => {
                let mut path = BuilderData::new();
                let (next_index, index) = match (min, signed) {
                    (true, true) => (0, 1),
                    (true, false) => (0, 0),
                    (false, true) => (1, 0),
                    (false, false) => (1, 1),
                };
                let result = ton_types::get_min_max::<Self>(root.clone(), &mut path, self.bit_len(), next_index, index, &mut 0)?;
                let path = path.into_cell()?;
                Ok(result.map(|value| (path.into(), value)))
            }
            None => Ok(None)
        }
    }
    /// gets item with minimal key
    fn get_min(&self, signed: bool) -> Result<Option<(K, X)>> {
        match self.find_key(true, signed)? {
            Some((mut key, mut val)) => {
                let key = K::construct_from(&mut key)?;
                Y::skip(&mut val)?;
                let val = X::construct_from(&mut val)?;
                Ok(Some((key, val)))
            },
            None => Ok(None)
        }
    }
    /// gets item with maximal key
    fn get_max(&self, signed: bool) -> Result<Option<(K, X)>> {
        match self.find_key(false, signed)? {
            Some((mut key, mut val)) => {
                let key = K::construct_from(&mut key)?;
                Y::skip(&mut val)?;
                let val = X::construct_from(&mut val)?;
                Ok(Some((key, val)))
            },
            None => Ok(None)
        }
    }
    /// gets item with aug for minimal or maximal key
    fn get_minmax(&self, min: bool, signed: bool) -> Result<Option<(K, X, Y)>> {
        match self.find_key(min, signed)? {
            Some((mut key, mut val)) => {
                let key = K::construct_from(&mut key)?;
                let aug = Y::construct_from(&mut val)?;
                let val = X::construct_from(&mut val)?;
                Ok(Some((key, val, aug)))
            },
            None => Ok(None)
        }
    }

    // /// Checks if HashmapAugE is empty
    // fn is_empty(&self) -> bool {
    //     self.data().is_none()
    // }
    /// Serialization HashmapAug root of HashmapAugE to BuilderData - just append
    fn write_hashmap_root(&self, cell: &mut BuilderData) -> Result<()> {
        if let Some(root) = self.data() {
            cell.checked_append_references_and_data(&SliceData::from(root))?;
            Ok(())
        } else {
            fail!("no reference in HashmapAug with bit len {}", self.bit_len())
        }
    }
    /// deserialize not empty root
    fn read_hashmap_root(&mut self, slice: &mut SliceData) -> Result<()> {
        let mut root = slice.clone(); // copy to get as data
        let label = slice.get_label(self.bit_len())?;
        if label.remaining_bits() != self.bit_len() { // fork
            slice.shrink_references(2..); // left, right
            self.set_root_extra(Y::construct_from(slice)?);
        } else { // single leaf as root
            self.set_root_extra(Y::construct_from(slice)?);
            let mut value = X::default();
            value.read_from(slice)?;
        }
        root.shrink_by_remainder(slice);

        *self.data_mut() = Some(root.into_cell());
        Ok(())
    }
    /// return object slice if it is single in hashmap
    fn single(&self) -> Result<Option<SliceData>> {
        if let Some(root) = self.data() {
            let mut slice = SliceData::from(root);
            let label = slice.get_label(self.bit_len())?;
            if label.remaining_bits() == self.bit_len() {
                Y::skip(&mut slice)?;
                return Ok(Some(slice))
            }
        }
        Ok(None)
    }
    /// return object if it is single in hashmap
    fn single_value(&self) -> Result<Option<X>> {
        self.single()?.map(|ref mut slice| X::construct_from(slice)).transpose()
    }
    /// iterates all objects in tree with callback function
    fn iterate_slices_with_keys<F> (&self, mut p: F) -> Result<bool>
    where F: FnMut(K, SliceData) -> Result<bool> {
        self.iterate_slices(|mut key, mut slice| {
            let key = K::construct_from(&mut key)?;
            Y::skip(&mut slice)?;
            p(key, slice)
        })
    }
    /// iterates all objects as slices with keys and augs in tree with callback function
    fn iterate_slices_with_keys_and_aug<F> (&self, mut p: F) -> Result<bool>
    where F: FnMut(K, SliceData, Y) -> Result<bool> {
        self.iterate_slices(|mut key, mut slice| {
            let key = K::construct_from(&mut key)?;
            let aug = Y::construct_from(&mut slice)?;
            p(key, slice, aug)
        })
    }
    /// rename to iterate when method is removed in types
    /// iterates objects
    fn iterate_objects<F>(&self, mut p: F) -> Result<bool>
    where F: FnMut(X) -> Result<bool> {
        self.iterate_slices(|_, mut slice| {
            <Y>::skip(&mut slice)?;
            p(<X>::construct_from(&mut slice)?)
        })
    }
    /// iterate objects with keys
    fn iterate_with_keys<F>(&self, mut p: F) -> Result<bool>
    where F: FnMut(K, X) -> Result<bool> {
        self.iterate_slices(|mut key, mut slice| {
            let key = K::construct_from(&mut key)?;
            <Y>::skip(&mut slice)?;
            p(key, <X>::construct_from(&mut slice)?)
        })
    }
    /// iterate objects with keys and augs
    fn iterate_with_keys_and_aug<F>(&self, mut p: F) -> Result<bool>
    where F: FnMut(K, X, Y) -> Result<bool> {
        self.iterate_slices(|mut key, mut slice| {
            let key = K::construct_from(&mut key)?;
            let aug = <Y>::construct_from(&mut slice)?;
            p(key, <X>::construct_from(&mut slice)?, aug)
        })
    }
    /// Puts element to the tree
    /// Puts element to the tree
    fn set_builder_serialized(&mut self, key: SliceData, leaf: &BuilderData, extra: &Y) -> Result<Option<SliceData>> {
        let bit_len = self.bit_len();
        Self::check_key_fail(bit_len, &key)?;
        // ahme_empty$0 {n:#} {X:Type} {Y:Type} extra:Y = HashmapAugE n X Y;
        // ahme_root$1 {n:#} {X:Type} {Y:Type} root:^(HashmapAug n X Y) extra:Y = HashmapAugE n X Y;
        let result = if let Some(mut root) = self.data().cloned() {
            let (result, extra) = Self::put_to_node(&mut root, bit_len, key, leaf, extra)?;
            self.set_root_extra(extra);
            *self.data_mut() = Some(root);
            result
        } else {
            self.set_root_extra(extra.clone());
            *self.data_mut() = Some(Self::make_cell_with_label_and_builder(
                key, bit_len, true, &Self::combine(extra, leaf)?
            )?.into_cell()?);
            None
        };
        Ok(result)
    }
    // Puts element to required branch by first bit
    fn put_to_fork(
        slice: &mut SliceData,
        bit_len: usize,
        mut key: SliceData,
        leaf: &BuilderData,
        extra: &Y
    ) -> AugResult<Y> {
        let next_index = key.get_next_bit_int()?;
        // ahmn_fork#_ {n:#} {X:Type} {Y:Type} left:^(HashmapAug n X Y) right:^(HashmapAug n X Y) extra:Y
        // = HashmapAugNode (n + 1) X Y;
        if slice.remaining_references() < 2 {
            fail!(
                BlockError::InvalidArg("slice must contain 2 or more references".to_string())
            )
        }
        let mut references = slice.shrink_references(2..); // left and right, drop extra
        assert_eq!(references.len(), 2);
        let mut fork_extra = Self::find_extra(&mut SliceData::from(references[1 - next_index].clone()), bit_len - 1)?;
        let (result, extra) = Self::put_to_node(&mut references[next_index], bit_len - 1, key, leaf, extra)?;
        fork_extra.calc(&extra)?;
        let mut builder = BuilderData::new();
        for reference in references.drain(..) {
            builder.checked_append_reference(reference)?;
        }
        fork_extra.write_to(&mut builder)?;
        *slice = builder.into_cell()?.into();
        Ok((result, fork_extra))
    }
    // Continues or finishes search of place
    fn put_to_node(
        cell: &mut Cell,
        bit_len: usize,
        key: SliceData,
        leaf: &BuilderData,
        extra: &Y
    ) -> AugResult<Y> {
        let result;
        let mut slice = SliceData::from(cell.clone());
        let label = slice.get_label(bit_len)?;
        let builder = if label == key {
            // replace existing leaf
            Y::skip(&mut slice)?; // skip extra
            let res_extra = extra.clone();
            result = Ok((Some(slice), res_extra));
            Self::make_cell_with_label_and_builder(
                key, bit_len, true, &Self::combine(extra, leaf)?
            )?
        } else if label.is_empty() {
            // 1-bit edge just recalc extra
            result = Self::put_to_fork(&mut slice, bit_len, key, leaf, extra);
            Self::make_cell_with_label_and_data(label, bit_len, false, &slice)?
        } else {
            match SliceData::common_prefix(&label, &key) {
                (label_prefix, Some(label_remainder), Some(key_remainder)) => {
                    // new leaf insert
                    let extra = Self::slice_edge(
                        &mut slice, bit_len,
                        label_prefix.unwrap_or_default(), label_remainder, key_remainder,
                        leaf, extra,
                    )?;
                    *cell = slice.into_cell();
                    return Ok((None, extra))
                }
                (Some(prefix), None, Some(key_remainder)) => {
                    // next iteration
                    result = Self::put_to_fork(
                        &mut slice, bit_len - prefix.remaining_bits(), key_remainder, leaf, extra
                    );
                    Self::make_cell_with_label_and_data(label, bit_len, false, &slice)?
                }
                error @ (_, _, _) => {
                    log::error!(
                        target: "tvm",
                        "If we hit this, there's certainly a bug. {:?}. \
                         Passed: label: {}, key: {} ",
                        error, label, key
                    );
                    fail!(ExceptionCode::FatalError)
                }
            }
        };
        *cell = builder.into_cell()?;
        result
    }
    // Slices the edge and put new leaf
    fn slice_edge(
        slice: &mut SliceData, // slice without label
        bit_len: usize,
        prefix: SliceData,
        mut label: SliceData,
        mut key: SliceData,
        leaf: &BuilderData,
        extra: &Y
    ) -> Result<Y> {
        key.shrink_data(1..);
        let label_bit = label.get_next_bit()?;
        let length = bit_len - 1 - prefix.remaining_bits();
        let is_leaf = length == label.remaining_bits();
        // Common prefix
        let mut builder = Self::make_cell_with_label(prefix, bit_len)?;
        // Remainder of tree
        let existing_cell = Self::make_cell_with_label_and_data(label, length, is_leaf, slice)?;
        // AugResult<Y> for fork
        if !is_leaf {
            if slice.remaining_references() < 2 {
                debug_assert!(false, "fork should have at least two refs");
            }
            slice.shrink_references(2..); // drain left, right
        }
        let mut fork_extra = Y::construct_from(slice)?;
        fork_extra.calc(extra)?;
        // Leaf for fork
        let another_cell = Self::make_cell_with_label_and_builder(key, length, true, &Self::combine(extra, leaf)?)?;
        if !label_bit {
            builder.append_reference_cell(existing_cell.into_cell()?);
            builder.append_reference_cell(another_cell.into_cell()?);
        } else {
            builder.append_reference_cell(another_cell.into_cell()?);
            builder.append_reference_cell(existing_cell.into_cell()?);
        };
        fork_extra.write_to(&mut builder)?;
        *slice = builder.into_cell()?.into();
        Ok(fork_extra)
    }
    // Combines extra with leaf
    fn combine(extra: &Y, leaf: &BuilderData) -> Result<BuilderData> {
        let mut builder = extra.write_to_new_cell()?;
        builder.append_builder(leaf)?;
        Ok(builder)
    }
    // Gets label then get_extra
    fn find_extra(slice: &mut SliceData, bit_len: usize) -> Result<Y> {
        let label = slice.get_label(bit_len)?;
        if label.remaining_bits() != bit_len { // fork - drain left and right
            if slice.remaining_references() < 2 {
                fail!(ExceptionCode::CellUnderflow)
            }
            slice.shrink_references(2..);
        }
        Y::construct_from(slice)
    }
    // Calc new extra for fork
    fn calc_extra(left: &Cell, right: &Cell, bit_len: usize) -> Result<Y> {
        let mut aug = Self::find_extra(&mut left.into(), bit_len)?;
        aug.calc(&Self::find_extra(&mut right.into(), bit_len)?)?;
        Ok(aug)
    }
    //
    fn traverse<F, R>(&self, mut p: F) -> Result<Option<R>>
    where F: FnMut(&[u8], usize, Y, Option<X>) -> Result<TraverseNextStep<R>> {
        self.traverse_slices(|key_prefix, prefix_len, mut label| {
            let aug = Y::construct_from(&mut label)?;
            if prefix_len == self.bit_len() {
                let val = X::construct_from(&mut label)?;
                p(key_prefix, prefix_len, aug, Some(val))
            } else {
                p(key_prefix, prefix_len, aug, None)
            }
        })
    }
    //
    fn traverse_slices<F, R>(&self, mut p: F) -> Result<Option<R>>
    where F: FnMut(&[u8], usize, SliceData) -> Result<TraverseNextStep<R>> {
        if let Some(root) = self.data() {
            Self::traverse_internal(
                &mut SliceData::from(root),
                BuilderData::default(),
                self.bit_len(),
                &mut |k, l, n| p(k, l, n))
        } else {
            Ok(None)
        }
    }
    /// recursive traverse tree and call callback function
    fn traverse_internal<F, R>(
        cursor: &mut SliceData,
        mut key: BuilderData,
        mut bit_len: usize,
        callback: &mut F
    ) -> Result<Option<R>>
    where F: FnMut(&[u8], usize, SliceData) -> Result<crate::hashmapaug::TraverseNextStep<R>> {
        let label = cursor.get_label(bit_len)?;
        let label_length = label.remaining_bits();
        match label_length.cmp(&bit_len) {
            Ordering::Less => {
                bit_len -= label_length + 1;

                let mut aug = cursor.clone();
                aug.checked_drain_reference()?;
                aug.checked_drain_reference()?;
                key.checked_append_references_and_data(&label)?;
                let to_visit = match callback(key.data(), key.length_in_bits(), aug)? {
                    TraverseNextStep::Stop => return Ok(None),
                    TraverseNextStep::End(r) => return Ok(Some(r)),
                    TraverseNextStep::VisitZero => [Some(0), None],
                    TraverseNextStep::VisitOne => [Some(1), None],
                    TraverseNextStep::VisitZeroOne => [Some(0), Some(1)],
                    TraverseNextStep::VisitOneZero => [Some(1), Some(0)],
                };
                for i in to_visit.iter().flatten() {
                    let mut key = key.clone();
                    key.append_bit_bool(*i != 0)?;
                    let child = &mut SliceData::from(cursor.reference(*i)?);
                    if let Some(r) = Self::traverse_internal(child, key, bit_len, callback)? {
                        return Ok(Some(r))
                    }
                }
            }
            Ordering::Equal => {
                key.checked_append_references_and_data(&label)?;
                if let TraverseNextStep::End(r) = callback(key.data(), key.length_in_bits(), cursor.clone())? {
                    return Ok(Some(r))
                }
            }
            _ => fail!(BlockError::InvalidData("label_length > bit_len".to_string()))
        }
        Ok(None)
    }
}

// TODO: move private operations here
trait HashmapAugOperations {}

pub trait HashmapAugRemover<K, X, Y>: HashmapAugType<K, X, Y> + HashmapRemover
where K: Deserializable + Serializable, X: Deserializable + Serializable, Y: Augmentable {
    fn filter<F: FnMut(K, X, Y) -> Result<HashmapFilterResult>> (&mut self, mut func: F) -> Result<()> {
        Self::hashmap_filter(self, |key, mut aug_val| {
            let key = K::construct_from_cell(key.clone().into_cell()?)?;
            let (val, aug) = Self::value_aug(&mut aug_val)?;
            func(key, val, aug)
        })
    }
    fn del(&mut self, key: &Y) -> Result<()> {
        self.remove(key.serialize()?.into())?;
        Ok(())
    }
}
<|MERGE_RESOLUTION|>--- conflicted
+++ resolved
@@ -1,5 +1,5 @@
 /*
-* Copyright (C) 2019-2021 TON Labs. All Rights Reserved.
+* Copyright 2018-2020 TON DEV SOLUTIONS LTD.
 *
 * Licensed under the SOFTWARE EVALUATION License (the "License"); you may not use
 * this file except in compliance with the License.
@@ -262,11 +262,7 @@
     fn update_root_extra(&mut self) -> Result<&Y> {
         let aug = match self.data() {
             Some(root) => Self::find_extra(&mut SliceData::from(root), self.bit_len())?,
-<<<<<<< HEAD
-            None => Y::default()
-=======
             None => Y::default(),
->>>>>>> c886973a
         };
         self.set_root_extra(aug);
         Ok(self.root_extra())
