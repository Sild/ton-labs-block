--- conflicted
+++ resolved
@@ -1,5 +1,5 @@
 /*
-* Copyright (C) 2019-2021 TON Labs. All Rights Reserved.
+* Copyright 2018-2020 TON DEV SOLUTIONS LTD.
 *
 * Licensed under the SOFTWARE EVALUATION License (the "License"); you may not use
 * this file except in compliance with the License.
@@ -324,12 +324,8 @@
                         )
                 }
             ).transpose()?
-<<<<<<< HEAD
-            .map(AnycastInfo::with_rewrite_pfx).transpose()
-=======
             .map(AnycastInfo::with_rewrite_pfx)
             .transpose()
->>>>>>> c886973a
             .map_err(
                 |err| BlockError::InvalidArg(
                     format!("anycast is not correct: {}", err)
@@ -564,14 +560,8 @@
         match self {
             MsgAddressIntOrNone::None => {
                 cell.append_raw(&[0x00], 2)?;
-<<<<<<< HEAD
-
-            },
-            MsgAddressIntOrNone::Some(addr) => addr.write_to(cell)?,
-=======
             }
             MsgAddressIntOrNone::Some(addr) => addr.write_to(cell)?
->>>>>>> c886973a
         }
         Ok(())
     }
@@ -1312,25 +1302,18 @@
     ///
     /// Get value transmitted by the message
     ///
-<<<<<<< HEAD
-    pub fn get_value(&self) -> Option<&CurrencyCollection> {
-=======
     pub fn get_value(&self) -> Option<&CurrencyCollection> { self.value() }
 
     ///
     /// Get value transmitted by the message
     ///
     pub fn value(&self) -> Option<&CurrencyCollection> {
->>>>>>> c886973a
         self.header.get_value()
     }
 
     ///
     /// Get value transmitted by the message
     ///
-<<<<<<< HEAD
-    pub fn get_value_mut(&mut self) -> Option<&mut CurrencyCollection> {
-=======
     pub fn get_value_mut(&mut self) -> Option<&mut CurrencyCollection> { self.value_mut() }
 
 
@@ -1338,7 +1321,6 @@
     /// Get value transmitted by the message
     ///
     pub fn value_mut(&mut self) -> Option<&mut CurrencyCollection> {
->>>>>>> c886973a
         self.body_to_ref = None;
         self.init_to_ref = None;
         self.header.get_value_mut()
