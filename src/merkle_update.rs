/*
* Copyright (C) 2019-2021 TON Labs. All Rights Reserved.
*
* Licensed under the SOFTWARE EVALUATION License (the "License"); you may not use
* this file except in compliance with the License.
*
* Unless required by applicable law or agreed to in writing, software
* distributed under the License is distributed on an "AS IS" BASIS,
* WITHOUT WARRANTIES OR CONDITIONS OF ANY KIND, either express or implied.
* See the License for the specific TON DEV software governing permissions and
* limitations under the License.
*/

use crate::{
    error::BlockError,
    Serializable, Deserializable, MerkleProof,
};
use ton_types::{
    fail, Result,
    BagOfCells,
    UInt256,
    BuilderData, Cell, CellType, IBitstring, LevelMask, SliceData,
};
use rustc_hash::{FxHashMap, FxHashSet};

/*
!merkle_update {X:Type} old_hash:uint256 new_hash:uint256
old:^X new:^X = MERKLE_UPDATE X;
*/
#[derive(Clone, Debug, Eq, PartialEq)]
pub struct MerkleUpdate {
    pub old_hash: UInt256,
    pub new_hash: UInt256,
    pub old_depth: u16,
    pub new_depth: u16,
    pub old: Cell, // reference
    pub new: Cell, // reference
}

impl Default for MerkleUpdate {
    fn default() -> MerkleUpdate {
        let old = Cell::default();
        let new = Cell::default();
        MerkleUpdate {
            old_hash: Cell::hash(&old, 0),
            new_hash: Cell::hash(&new, 0),
            old_depth: 0,
            new_depth: 0,
            old,
            new,
        }
    }
}

impl Deserializable for MerkleUpdate {
    fn read_from(&mut self, cell: &mut SliceData) -> Result<()> {
        if CellType::from(cell.get_next_byte()?) != CellType::MerkleUpdate {
            fail!(
                BlockError::InvalidData("invalid Merkle update root's cell type".to_string())
            )
        }
        self.old_hash.read_from(cell)?;
        self.new_hash.read_from(cell)?;
        self.old_depth = cell.get_next_u16()?;
        self.new_depth = cell.get_next_u16()?;
        self.old = cell.checked_drain_reference()?;
        self.new = cell.checked_drain_reference()?;

        if self.old_hash != Cell::hash(&self.old, 0) {
            fail!(
                BlockError::WrongMerkleUpdate(
                    "Stored old hash is not equal calculated one".to_string()
                )
            )
        }
        if self.new_hash != Cell::hash(&self.new, 0) {
            fail!(
                BlockError::WrongMerkleUpdate(
                    "Stored new hash is not equal calculated one".to_string()
                )
            )
        }
        if self.old_depth != Cell::depth(&self.old, 0) {
            fail!(
                BlockError::WrongMerkleUpdate(
                    "Stored old depth is not equal calculated one".to_string()
                )
            )
        }
        if self.new_depth != Cell::depth(&self.new, 0) {
            fail!(
                BlockError::WrongMerkleUpdate(
                    "Stored new depth is not equal calculated one".to_string()
                )
             )
        }

        Ok(())
    }
}

impl Serializable for MerkleUpdate {
    fn write_to(&self, cell: &mut BuilderData) -> Result<()> {
        cell.set_type(CellType::MerkleUpdate);
        cell.append_u8(u8::from(CellType::MerkleUpdate))?;
        self.old_hash.write_to(cell)?;
        self.new_hash.write_to(cell)?;
        cell.append_u16(self.old_depth)?;
        cell.append_u16(self.new_depth)?;
        cell.append_reference_cell(self.old.clone());
        cell.append_reference_cell(self.new.clone());
        cell.set_level_mask(LevelMask::for_merkle_cell(self.old.level_mask() | self.new.level_mask()));
        Ok(())
    }
}

impl MerkleUpdate {

    /// Creating of a Merkle update
    pub fn create(old: &Cell, new: &Cell) -> Result<MerkleUpdate> {

        if old.repr_hash() == new.repr_hash() {
            // if trees are the same
            let hash = old.repr_hash();
            let pruned_branch_cell = Self::make_pruned_branch_cell(old, 0)?.into_cell()?;
             Ok(MerkleUpdate {
                old_hash: hash,
                new_hash: hash,
                old_depth: old.repr_depth(),
                new_depth: old.repr_depth(),
                old: pruned_branch_cell.clone(),
                new: pruned_branch_cell,
            })
        } else {
            // trees traversal and update creating;
            let new_bag = BagOfCells::with_root(new);
            let new_cells = new_bag.cells();
            let mut pruned_branches = FxHashMap::default();

            let old_update_cell = match Self::traverse_old_on_create(old, new_cells, &mut pruned_branches)? {
                Some(old_update_cell) => old_update_cell,
                // Nothing from old tree were pruned, lets prune all tree!
                None => Self::make_pruned_branch_cell(old, 0)?
            };
            let new_update_cell = Self::traverse_new_on_create(new, &pruned_branches)?;

            Ok(MerkleUpdate {
                old_hash: old.repr_hash(),
                new_hash: new.repr_hash(),
                old_depth: old.repr_depth(),
                new_depth: new.repr_depth(),
                old: old_update_cell.into_cell()?,
                new: new_update_cell.into_cell()?,
            })
        }
    }

    pub fn create_fast(old: &Cell, new: &Cell, is_visited_old: impl Fn(&UInt256) -> bool) -> Result<MerkleUpdate> {
        if old.repr_hash() == new.repr_hash() {
            // if trees are the same
            let hash = old.repr_hash();
            let pruned_branch_cell = Self::make_pruned_branch_cell(old, 0)?.into_cell()?;
             Ok(MerkleUpdate {
                old_hash: hash,
                new_hash: hash,
                old_depth: old.repr_depth(),
                new_depth: old.repr_depth(),
                old: pruned_branch_cell.clone(),
                new: pruned_branch_cell,
            })
        } else {
            let mut pruned_branches = Some(FxHashSet::default());
            let new_update_cell = MerkleProof::create_raw(
                new, &|hash| !is_visited_old(hash), 0, &mut pruned_branches)?;
            let pruned_branches = pruned_branches.unwrap();

            let mut used_paths_cells = FxHashSet::default();
            if Self::collect_used_paths_cells(old, &is_visited_old, &pruned_branches,
                &mut FxHashSet::default(), &mut used_paths_cells) {
                used_paths_cells.insert(old.repr_hash());
            }

            let old_update_cell = MerkleProof::create_raw(
                old, &|hash| used_paths_cells.contains(hash), 0, &mut None)?;

            Ok(MerkleUpdate {
                old_hash: old.repr_hash(),
                new_hash: new.repr_hash(),
                old_depth: old.repr_depth(),
                new_depth: new.repr_depth(),
                old: old_update_cell.into_cell()?,
                new: new_update_cell.into_cell()?,
            })
        }
    }

    fn collect_used_paths_cells(
        cell: &Cell,
        is_visited_old: &impl Fn(&UInt256) -> bool,
        pruned_branches: &FxHashSet<UInt256>,
        visited_pruned_branches: &mut FxHashSet<UInt256>,
        used_paths_cells: &mut FxHashSet<UInt256>
    ) -> bool {
        let repr_hash = cell.repr_hash();

        if used_paths_cells.contains(&repr_hash) {
            return false;
        }

        let is_pruned = if pruned_branches.contains(&repr_hash) {
            if visited_pruned_branches.contains(&repr_hash) {
                return false;
            }
            visited_pruned_branches.insert(repr_hash);
            true
        } else {
            false
        };

        let mut collect = false;
        if is_visited_old(&repr_hash) {
            for r in cell.clone_references() {
                collect |= Self::collect_used_paths_cells(
                    &r,
                    is_visited_old,
                    pruned_branches,
                    visited_pruned_branches,
                    used_paths_cells
                );
            }
            if collect {
                used_paths_cells.insert(repr_hash);
            }
        }
        collect | is_pruned
    }

    /// Applies update to given tree of cells by returning new updated one
    pub fn apply_for(&self, old_root: &Cell) -> Result<Cell> {

        let old_cells = self.check(old_root)?;

        // cells for new bag
        if self.new_hash == self.old_hash {
            Ok(old_root.clone())
        } else {
            let new_root = self.traverse_on_apply(&self.new, &old_cells, &mut FxHashMap::default(), 0)?;

            // constructed tree's hash have to coinside with self.new_hash
            if new_root.repr_hash() != self.new_hash {
                fail!(BlockError::WrongMerkleUpdate("new bag's hash mismatch".to_string()))
            }

            Ok(new_root)
        }
    }

    /// Check the update corresponds given bag.
    /// The function is called from `apply_for`
    pub fn check(&self, old_root: &Cell) -> Result<FxHashMap<UInt256, Cell>> {

        // check that hash of `old_tree` is equal old hash from `self`
        if self.old_hash != old_root.repr_hash() {
            fail!(BlockError::WrongMerkleUpdate("old bag's hash mismatch".to_string()))
        }

        // traversal along `self.new` and check all pruned branches,
        // all new tree's pruned branches have to be contained in old one
        let mut known_cells = FxHashSet::default();
        Self::traverse_old_on_check(&self.old, &mut known_cells, &mut FxHashSet::default(), 0);
        Self::traverse_new_on_check(&self.new, &known_cells, &mut FxHashSet::default(), 0)?;

        let mut known_cells_vals = FxHashMap::default();
        Self::collate_old_cells(old_root, &known_cells, &mut known_cells_vals, &mut FxHashSet::default(), 0);

        Ok(known_cells_vals)
    }

    /// Recursive traverse merkle update tree while merkle update applying
    /// `cell` ordinary cell from merkle update's new tree;
    /// `old_cells` cells from old bag of cells;
    fn traverse_on_apply(&self,
        update_cell: &Cell,
        old_cells: &FxHashMap<UInt256, Cell>,
        new_cells: &mut FxHashMap<UInt256, Cell>,
        merkle_depth: u8
    ) -> Result<Cell> {

        // We will recursively construct new skeleton for new cells
        // and connect unchanged branches to it

        let mut new_cell = BuilderData::new();
        new_cell.set_type(update_cell.cell_type());

        let child_merkle_depth = if update_cell.is_merkle() {
            merkle_depth + 1
        } else {
            merkle_depth
        };

        // traverse references
        let mut child_mask = LevelMask::with_mask(0);
        for update_child in update_cell.clone_references().iter() {
            let new_child = match update_child.cell_type() {
                CellType::Ordinary | CellType::MerkleProof | CellType::MerkleUpdate => {
                    let new_child_hash = update_child.hash(child_merkle_depth as usize);
                    if let Some(c) = new_cells.get(&new_child_hash) {
                        c.clone()
                    } else {
                        let c = self.traverse_on_apply(update_child, old_cells, new_cells, child_merkle_depth)?;
                        new_cells.insert(new_child_hash, c.clone());
                        c
                    }
                },
                CellType::PrunedBranch => {
                    // if this pruned branch is related to current update
                    let mask = update_child.level_mask().mask();
                    if mask & (1 << child_merkle_depth) != 0 {
                        // connect branch from old bag instead pruned
                        let new_child_hash = Cell::hash(update_child, update_child.level() as usize - 1);
                        old_cells.get(&new_child_hash).unwrap().clone()
                    } else {
                        // else - just copy this cell (like an ordinary)
                        update_child.clone()
                    }
                },
                CellType::LibraryReference => {
                    unimplemented!() // TODO
                },
                _ => panic!("Unknown cell type!")
            };
            child_mask |= new_child.level_mask();
            new_cell.append_reference_cell(new_child);
        }

        new_cell.set_level_mask(if update_cell.is_merkle() {
            LevelMask::for_merkle_cell(child_mask)
        } else {
            child_mask
        });

        // Copy data from update to constructed cell
        new_cell.append_bytestring(&SliceData::from(update_cell)).unwrap();

        new_cell.into_cell()
    }

    fn traverse_new_on_create(
            new_cell: &Cell,
            common_pruned: &FxHashMap<UInt256, Cell>) -> Result<BuilderData> {

        let mut new_update_cell = BuilderData::new();
        let mut child_mask = LevelMask::with_mask(0);
        for child in new_cell.clone_references().iter() {
            let update_child =
                if let Some(pruned) = common_pruned.get(&child.repr_hash()) {
                    BuilderData::from(pruned.clone())
                } else {
                    Self::traverse_new_on_create(child, common_pruned)?
                };
            child_mask |= child.level_mask();
            new_update_cell.append_reference_cell(update_child.into_cell()?);
        }
        new_update_cell.set_level_mask(child_mask);

        new_update_cell.append_bytestring(&SliceData::from(new_cell))?;

        Ok(new_update_cell)
    }

    // If old_cell's child contains in new_cells - it transformed to pruned branch cell,
    //   else - recursion call for the child.
    // If any child is pruned branch (or contains pruned branch among their subtree)
    //   - all other skipped childs are transformed to pruned branches
    //   else - skip this cell (return None)
    fn traverse_old_on_create(
        old_cell: &Cell,
        new_cells: &FxHashMap<UInt256, Cell>,
        pruned_branches: &mut FxHashMap<UInt256, Cell>
    ) -> Result<Option<BuilderData>> {

        let mut childs = vec!(None; old_cell.references_count());
        let mut has_pruned = false;

        for (i, child) in old_cell.clone_references().iter().enumerate() {
            let child_hash = child.repr_hash();
            if let Some(common_cell) = new_cells.get(&child_hash) {

                let pruned_branch_cell = Self::make_pruned_branch_cell(common_cell, 0)?;
                pruned_branches.insert(child_hash, pruned_branch_cell.clone().into_cell()?);

                childs[i] = Some(pruned_branch_cell);
                has_pruned = true;
            } else {
                childs[i] = Self::traverse_old_on_create(child, new_cells, pruned_branches)?;
                if childs[i].is_some() {
                    has_pruned = true;
                }
            }
        }

        if has_pruned {

            let mut old_update_cell = BuilderData::new();
            let mut child_mask = LevelMask::with_mask(0);
            for (i, child_opt) in childs.into_iter().enumerate() {
                let child = match child_opt {
                    None => {
                        let child = old_cell.reference(i).unwrap();
                        Self::make_pruned_branch_cell(&child, 0)?
                    }
                    Some(child) => child
                };
                child_mask |= child.level_mask();
                old_update_cell.append_reference_cell(child.into_cell()?);
            }
            old_update_cell.set_level_mask(child_mask);

            old_update_cell.append_bytestring(&SliceData::from(old_cell)).unwrap();
            Ok(Some(old_update_cell))

        } else {
            Ok(None)
        }
    }

    fn add_one_hash(cell: &Cell, depth: u8) -> Result<LevelMask> {
        let mask = cell.level_mask().mask();
        if depth > 2 {
            fail!(BlockError::InvalidArg("depth".to_string()))
        } else if mask & (1 << depth) != 0 {
            fail!(
                BlockError::InvalidOperation(
                    format!("attempt to add hash with depth {} into mask {:03b}", depth, mask)
                )
            )
        }
        Ok(LevelMask::with_mask(mask | (1 << depth)))
    }

<<<<<<< HEAD
    pub(crate) fn make_pruned_branch_cell(cell: &Cell, merkle_depth: u8)
        -> Result<BuilderData> {
=======
    pub(crate) fn make_pruned_branch_cell(cell: &Cell, merkle_depth: u8) -> Result<BuilderData> {
>>>>>>> c886973a

        let mut result = BuilderData::new();
        let level_mask = Self::add_one_hash(cell, merkle_depth)?;
        result.set_type(CellType::PrunedBranch);
        result.set_level_mask(level_mask);
        result.append_u8(u8::from(CellType::PrunedBranch))?;
        result.append_u8(level_mask.mask())?;
        for hash in cell.hashes() {
            result.append_raw(hash.as_slice(), hash.as_slice().len() * 8)?;
        }
        for depth in cell.depths() {
            result.append_u16(depth)?;
        }
        Ok(result)
    }

    fn traverse_old_on_check(cell: &Cell, known_cells: &mut FxHashSet<UInt256>, visited: &mut FxHashSet<UInt256>, merkle_depth: u8) {
        if visited.insert(cell.repr_hash()) {
            known_cells.insert(cell.hash(merkle_depth as usize));
            if cell.cell_type() != CellType::PrunedBranch {
                let child_merkle_depth = if cell.is_merkle() { merkle_depth + 1 } else { merkle_depth };
                for child in cell.clone_references().iter() {
                    Self::traverse_old_on_check(child, known_cells, visited, child_merkle_depth);
                }
            }
        }
    }

    // Checks all pruned branches from new tree are exist in old tree
    fn traverse_new_on_check(cell: &Cell, known_cells: &FxHashSet<UInt256>, visited: &mut FxHashSet<UInt256>, merkle_depth: u8) -> Result<()> {
        if visited.insert(cell.repr_hash()) {
            if cell.cell_type() == CellType::PrunedBranch {
                if cell.level() == merkle_depth + 1 &&
                    !known_cells.contains(&cell.hash(merkle_depth as usize)) {
                    fail!("old and new trees mismatch {:x}", cell.hash(merkle_depth as usize))
                }
            } else {
                let child_merkle_depth = if cell.is_merkle() { merkle_depth + 1 } else { merkle_depth };
                for child in cell.clone_references().iter() {
                    Self::traverse_new_on_check(child, known_cells, visited, child_merkle_depth)?;
                }
            }
        }
        Ok(())
    }

    fn collate_old_cells(cell: &Cell, known_cells_hashes: &FxHashSet<UInt256>, known_cells: &mut FxHashMap<UInt256, Cell>, visited: &mut FxHashSet<UInt256>, merkle_depth: u8) {
        if visited.insert(cell.repr_hash()) {
            let hash = cell.hash(merkle_depth as usize);
            if known_cells_hashes.contains(&hash) {
                known_cells.insert(hash, cell.clone());
                let child_merkle_depth = if cell.is_merkle() { merkle_depth + 1 } else { merkle_depth };
                for child in cell.clone_references().iter() {
                    Self::collate_old_cells(child, known_cells_hashes, known_cells, visited, child_merkle_depth);
                }
            }
        }
    }
}<|MERGE_RESOLUTION|>--- conflicted
+++ resolved
@@ -1,5 +1,5 @@
 /*
-* Copyright (C) 2019-2021 TON Labs. All Rights Reserved.
+* Copyright 2018-2020 TON DEV SOLUTIONS LTD.
 *
 * Licensed under the SOFTWARE EVALUATION License (the "License"); you may not use
 * this file except in compliance with the License.
@@ -438,12 +438,7 @@
         Ok(LevelMask::with_mask(mask | (1 << depth)))
     }
 
-<<<<<<< HEAD
-    pub(crate) fn make_pruned_branch_cell(cell: &Cell, merkle_depth: u8)
-        -> Result<BuilderData> {
-=======
     pub(crate) fn make_pruned_branch_cell(cell: &Cell, merkle_depth: u8) -> Result<BuilderData> {
->>>>>>> c886973a
 
         let mut result = BuilderData::new();
         let level_mask = Self::add_one_hash(cell, merkle_depth)?;
