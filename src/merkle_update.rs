/*
* Copyright 2018-2020 TON DEV SOLUTIONS LTD.
*
* Licensed under the SOFTWARE EVALUATION License (the "License"); you may not use
* this file except in compliance with the License.
*
* Unless required by applicable law or agreed to in writing, software
* distributed under the License is distributed on an "AS IS" BASIS,
* WITHOUT WARRANTIES OR CONDITIONS OF ANY KIND, either express or implied.
* See the License for the specific TON DEV software governing permissions and
* limitations under the License.
*/

use crate::{
    error::BlockError,
    Serializable, Deserializable, MerkleProof,
};
use ton_types::{
    fail, Result,
    BagOfCells,
    UInt256,
    BuilderData, Cell, CellType, IBitstring, LevelMask, SliceData,
};
use rustc_hash::{FxHashMap, FxHashSet};

/*
!merkle_update {X:Type} old_hash:uint256 new_hash:uint256
old:^X new:^X = MERKLE_UPDATE X;
*/
#[derive(Clone, Debug, Eq, PartialEq)]
pub struct MerkleUpdate {
    pub old_hash: UInt256,
    pub new_hash: UInt256,
    pub old_depth: u16,
    pub new_depth: u16,
    pub old: Cell, // reference
    pub new: Cell, // reference
}

impl Default for MerkleUpdate {
    fn default() -> MerkleUpdate {
        let old = Cell::default();
        let new = Cell::default();
        MerkleUpdate {
            old_hash: Cell::hash(&old, 0),
            new_hash: Cell::hash(&new, 0),
            old_depth: 0,
            new_depth: 0,
            old,
            new,
        }
    }
}

impl Deserializable for MerkleUpdate {
    fn read_from(&mut self, cell: &mut SliceData) -> Result<()> {
        if CellType::from(cell.get_next_byte()?) != CellType::MerkleUpdate {
            fail!(
                BlockError::InvalidData("invalid Merkle update root's cell type".to_string())
            )
        }
        self.old_hash.read_from(cell)?;
        self.new_hash.read_from(cell)?;
        self.old_depth = cell.get_next_u16()?;
        self.new_depth = cell.get_next_u16()?;
        self.old = cell.checked_drain_reference()?;
        self.new = cell.checked_drain_reference()?;

        if self.old_hash != Cell::hash(&self.old, 0) {
            fail!(
                BlockError::WrongMerkleUpdate(
                    "Stored old hash is not equal calculated one".to_string()
                )
            )
        }
        if self.new_hash != Cell::hash(&self.new, 0) {
            fail!(
                BlockError::WrongMerkleUpdate(
                    "Stored new hash is not equal calculated one".to_string()
                )
            )
        }
        if self.old_depth != Cell::depth(&self.old, 0) {
            fail!(
                BlockError::WrongMerkleUpdate(
                    "Stored old depth is not equal calculated one".to_string()
                )
            )
        }
        if self.new_depth != Cell::depth(&self.new, 0) {
            fail!(
                BlockError::WrongMerkleUpdate(
                    "Stored new depth is not equal calculated one".to_string()
                )
             )
        }

        Ok(())
    }
}

impl Serializable for MerkleUpdate {
    fn write_to(&self, cell: &mut BuilderData) -> Result<()> {
        cell.set_type(CellType::MerkleUpdate);
        cell.append_u8(u8::from(CellType::MerkleUpdate))?;
        self.old_hash.write_to(cell)?;
        self.new_hash.write_to(cell)?;
        cell.append_u16(self.old_depth)?;
        cell.append_u16(self.new_depth)?;
        cell.append_reference_cell(self.old.clone());
        cell.append_reference_cell(self.new.clone());
        cell.set_level_mask(LevelMask::for_merkle_cell(self.old.level_mask() | self.new.level_mask()));
        Ok(())
    }
}

impl MerkleUpdate {

    /// Creating of a Merkle update
    pub fn create(old: &Cell, new: &Cell) -> Result<MerkleUpdate> {

        if old.repr_hash() == new.repr_hash() {
            // if trees are the same
            let hash = old.repr_hash();
            let pruned_branch_cell = Self::make_pruned_branch_cell(old, 0)?.into_cell()?;
             Ok(MerkleUpdate {
                old_hash: hash,
                new_hash: hash,
                old_depth: old.repr_depth(),
                new_depth: old.repr_depth(),
                old: pruned_branch_cell.clone(),
                new: pruned_branch_cell,
            })
        } else {
            // trees traversal and update creating;
            let new_bag = BagOfCells::with_root(new);
            let new_cells = new_bag.cells();
            let mut pruned_branches = FxHashMap::default();

            let old_update_cell = match Self::traverse_old_on_create(old, new_cells, &mut pruned_branches)? {
                Some(old_update_cell) => old_update_cell,
                // Nothing from old tree were pruned, lets prune all tree!
                None => Self::make_pruned_branch_cell(old, 0)?
            };
            let new_update_cell = Self::traverse_new_on_create(new, &pruned_branches)?;

            Ok(MerkleUpdate {
                old_hash: old.repr_hash(),
                new_hash: new.repr_hash(),
                old_depth: old.repr_depth(),
                new_depth: new.repr_depth(),
                old: old_update_cell.into_cell()?,
                new: new_update_cell.into_cell()?,
            })
        }
    }

    pub fn create_fast(old: &Cell, new: &Cell, is_visited_old: impl Fn(&UInt256) -> bool) -> Result<MerkleUpdate> {
        if old.repr_hash() == new.repr_hash() {
            // if trees are the same
            let hash = old.repr_hash();
            let pruned_branch_cell = Self::make_pruned_branch_cell(old, 0)?.into_cell()?;
             Ok(MerkleUpdate {
                old_hash: hash,
                new_hash: hash,
                old_depth: old.repr_depth(),
                new_depth: old.repr_depth(),
                old: pruned_branch_cell.clone(),
                new: pruned_branch_cell,
            })
        } else {
            let mut pruned_branches = Some(FxHashSet::default());
            let mut done_cells = FxHashMap::default();
            let new_update_cell = MerkleProof::create_raw(
                new, &|hash| !is_visited_old(hash), 0, &mut pruned_branches, &mut done_cells)?;
            let pruned_branches = pruned_branches.unwrap();

            let mut used_paths_cells = FxHashSet::default();
            let mut visited = FxHashSet::default();
            if Self::collect_used_paths_cells(old, &is_visited_old, &pruned_branches,
                &mut FxHashSet::default(), &mut used_paths_cells, &mut visited) {
                used_paths_cells.insert(old.repr_hash());
            }

            let mut done_cells = FxHashMap::default();
            let old_update_cell = MerkleProof::create_raw(
                old, &|hash| used_paths_cells.contains(hash), 0, &mut None, &mut done_cells)?;

            Ok(MerkleUpdate {
                old_hash: old.repr_hash(),
                new_hash: new.repr_hash(),
                old_depth: old.repr_depth(),
                new_depth: new.repr_depth(),
                old: old_update_cell,
                new: new_update_cell,
            })
        }
    }

    fn collect_used_paths_cells(
        cell: &Cell,
        is_visited_old: &impl Fn(&UInt256) -> bool,
        pruned_branches: &FxHashSet<UInt256>,
        visited_pruned_branches: &mut FxHashSet<UInt256>,
        used_paths_cells: &mut FxHashSet<UInt256>,
        visited: &mut FxHashSet<UInt256>,
    ) -> bool {
        let repr_hash = cell.repr_hash();

        if visited.contains(&repr_hash) {
            return false;
        }
        visited.insert(repr_hash);

        if used_paths_cells.contains(&repr_hash) {
            return false;
        }

        let is_pruned = if pruned_branches.contains(&repr_hash) {
            if visited_pruned_branches.contains(&repr_hash) {
                return false;
            }
            visited_pruned_branches.insert(repr_hash);
            true
        } else {
            false
        };

        let mut collect = false;
        if is_visited_old(&repr_hash) {
            for r in cell.clone_references() {
                collect |= Self::collect_used_paths_cells(
                    &r,
                    is_visited_old,
                    pruned_branches,
                    visited_pruned_branches,
                    used_paths_cells,
                    visited
                );
            }
            if collect {
                used_paths_cells.insert(repr_hash);
            }
        }
        collect | is_pruned
    }

    /// Applies update to given tree of cells by returning new updated one
    pub fn apply_for(&self, old_root: &Cell) -> Result<Cell> {

        let old_cells = self.check(old_root)?;

        // cells for new bag
        if self.new_hash == self.old_hash {
            Ok(old_root.clone())
        } else {
            let new_root = self.traverse_on_apply(&self.new, &old_cells, &mut FxHashMap::default(), 0)?;

            // constructed tree's hash have to coinside with self.new_hash
            if new_root.repr_hash() != self.new_hash {
                fail!(BlockError::WrongMerkleUpdate("new bag's hash mismatch".to_string()))
            }

            Ok(new_root)
        }
    }

    /// Check the update corresponds given bag.
    /// The function is called from `apply_for`
    pub fn check(&self, old_root: &Cell) -> Result<FxHashMap<UInt256, Cell>> {

        // check that hash of `old_tree` is equal old hash from `self`
        if self.old_hash != old_root.repr_hash() {
            fail!(BlockError::WrongMerkleUpdate("old bag's hash mismatch".to_string()))
        }

        // traversal along `self.new` and check all pruned branches,
        // all new tree's pruned branches have to be contained in old one
        let mut known_cells = FxHashSet::default();
        Self::traverse_old_on_check(&self.old, &mut known_cells, &mut FxHashSet::default(), 0);
        Self::traverse_new_on_check(&self.new, &known_cells, &mut FxHashSet::default(), 0)?;

        let mut known_cells_vals = FxHashMap::default();
        Self::collate_old_cells(old_root, &known_cells, &mut known_cells_vals, &mut FxHashSet::default(), 0);

        Ok(known_cells_vals)
    }

    /// Recursive traverse merkle update tree while merkle update applying
    /// `cell` ordinary cell from merkle update's new tree;
    /// `old_cells` cells from old bag of cells;
    fn traverse_on_apply(&self,
        update_cell: &Cell,
        old_cells: &FxHashMap<UInt256, Cell>,
        new_cells: &mut FxHashMap<UInt256, Cell>,
        merkle_depth: u8
    ) -> Result<Cell> {

        // We will recursively construct new skeleton for new cells
        // and connect unchanged branches to it

        let mut new_cell = BuilderData::new();
        new_cell.set_type(update_cell.cell_type());

        let child_merkle_depth = if update_cell.is_merkle() {
            merkle_depth + 1
        } else {
            merkle_depth
        };

        // traverse references
        let mut child_mask = LevelMask::with_mask(0);
        for update_child in update_cell.clone_references().iter() {
            let new_child = match update_child.cell_type() {
                CellType::Ordinary | CellType::MerkleProof | CellType::MerkleUpdate | CellType::LibraryReference => {
                    let new_child_hash = update_child.hash(child_merkle_depth as usize);
                    if let Some(c) = new_cells.get(&new_child_hash) {
                        c.clone()
                    } else {
                        let c = self.traverse_on_apply(update_child, old_cells, new_cells, child_merkle_depth)?;
                        new_cells.insert(new_child_hash, c.clone());
                        c
                    }
                },
                CellType::PrunedBranch => {
                    // if this pruned branch is related to current update
                    let mask = update_child.level_mask().mask();
                    if mask & (1 << child_merkle_depth) != 0 {
                        // connect branch from old bag instead pruned
                        let new_child_hash = Cell::hash(update_child, update_child.level() as usize - 1);
                        old_cells.get(&new_child_hash).unwrap().clone()
                    } else {
                        // else - just copy this cell (like an ordinary)
                        update_child.clone()
                    }
                },
                _ => fail!("Unknown cell type while applying merkle update!")
            };
            child_mask |= new_child.level_mask();
            new_cell.append_reference_cell(new_child);
        }

        new_cell.set_level_mask(if update_cell.is_merkle() {
            LevelMask::for_merkle_cell(child_mask)
        } else {
            child_mask
        });

        // Copy data from update to constructed cell
        new_cell.append_bytestring(&SliceData::from(update_cell)).unwrap();

        new_cell.into_cell()
    }

    fn traverse_new_on_create(
            new_cell: &Cell,
            common_pruned: &FxHashMap<UInt256, Cell>) -> Result<BuilderData> {

        let mut new_update_cell = BuilderData::new();
        let mut child_mask = LevelMask::with_mask(0);
        for child in new_cell.clone_references().iter() {
            let update_child =
                if let Some(pruned) = common_pruned.get(&child.repr_hash()) {
                    BuilderData::from(pruned.clone())
                } else {
                    Self::traverse_new_on_create(child, common_pruned)?
                };
            child_mask |= child.level_mask();
            new_update_cell.append_reference_cell(update_child.into_cell()?);
        }
        new_update_cell.set_level_mask(child_mask);

        new_update_cell.append_bytestring(&SliceData::from(new_cell))?;

        Ok(new_update_cell)
    }

    // If old_cell's child contains in new_cells - it transformed to pruned branch cell,
    //   else - recursion call for the child.
    // If any child is pruned branch (or contains pruned branch among their subtree)
    //   - all other skipped childs are transformed to pruned branches
    //   else - skip this cell (return None)
    fn traverse_old_on_create(
        old_cell: &Cell,
<<<<<<< HEAD
        new_cells: &FxHashMap<UInt256, Cell>,
        pruned_branches: &mut FxHashMap<UInt256, Cell>
=======
        new_cells: &HashMap<UInt256, (Cell, u32)>,
        pruned_branches: &mut HashMap<UInt256, Cell>
>>>>>>> 7243ec8b
    ) -> Result<Option<BuilderData>> {

        let mut childs = vec!(None; old_cell.references_count());
        let mut has_pruned = false;

        for (i, child) in old_cell.clone_references().iter().enumerate() {
            let child_hash = child.repr_hash();
            if let Some((common_cell, _)) = new_cells.get(&child_hash) {

                let pruned_branch_cell = Self::make_pruned_branch_cell(common_cell, 0)?;
                pruned_branches.insert(child_hash, pruned_branch_cell.clone().into_cell()?);

                childs[i] = Some(pruned_branch_cell);
                has_pruned = true;
            } else {
                childs[i] = Self::traverse_old_on_create(child, new_cells, pruned_branches)?;
                if childs[i].is_some() {
                    has_pruned = true;
                }
            }
        }

        if has_pruned {

            let mut old_update_cell = BuilderData::new();
            let mut child_mask = LevelMask::with_mask(0);
            for (i, child_opt) in childs.into_iter().enumerate() {
                let child = match child_opt {
                    None => {
                        let child = old_cell.reference(i).unwrap();
                        Self::make_pruned_branch_cell(&child, 0)?
                    }
                    Some(child) => child
                };
                child_mask |= child.level_mask();
                old_update_cell.append_reference_cell(child.into_cell()?);
            }
            old_update_cell.set_level_mask(child_mask);

            old_update_cell.append_bytestring(&SliceData::from(old_cell)).unwrap();
            Ok(Some(old_update_cell))

        } else {
            Ok(None)
        }
    }

    fn add_one_hash(cell: &Cell, depth: u8) -> Result<LevelMask> {
        let mask = cell.level_mask().mask();
        if depth > 2 {
            fail!(BlockError::InvalidArg("depth".to_string()))
        } else if mask & (1 << depth) != 0 {
            fail!(
                BlockError::InvalidOperation(
                    format!("attempt to add hash with depth {} into mask {:03b}", depth, mask)
                )
            )
        }
        Ok(LevelMask::with_mask(mask | (1 << depth)))
    }

    pub(crate) fn make_pruned_branch_cell(cell: &Cell, merkle_depth: u8) -> Result<BuilderData> {

        let mut result = BuilderData::new();
        let level_mask = Self::add_one_hash(cell, merkle_depth)?;
        result.set_type(CellType::PrunedBranch);
        result.set_level_mask(level_mask);
        result.append_u8(u8::from(CellType::PrunedBranch))?;
        result.append_u8(level_mask.mask())?;
        for hash in cell.hashes() {
            result.append_raw(hash.as_slice(), hash.as_slice().len() * 8)?;
        }
        for depth in cell.depths() {
            result.append_u16(depth)?;
        }
        Ok(result)
    }

    fn traverse_old_on_check(cell: &Cell, known_cells: &mut FxHashSet<UInt256>, visited: &mut FxHashSet<UInt256>, merkle_depth: u8) {
        if visited.insert(cell.repr_hash()) {
            known_cells.insert(cell.hash(merkle_depth as usize));
            if cell.cell_type() != CellType::PrunedBranch {
                let child_merkle_depth = if cell.is_merkle() { merkle_depth + 1 } else { merkle_depth };
                for child in cell.clone_references().iter() {
                    Self::traverse_old_on_check(child, known_cells, visited, child_merkle_depth);
                }
            }
        }
    }

    // Checks all pruned branches from new tree are exist in old tree
    fn traverse_new_on_check(cell: &Cell, known_cells: &FxHashSet<UInt256>, visited: &mut FxHashSet<UInt256>, merkle_depth: u8) -> Result<()> {
        if visited.insert(cell.repr_hash()) {
            if cell.cell_type() == CellType::PrunedBranch {
                if cell.level() == merkle_depth + 1 &&
                    !known_cells.contains(&cell.hash(merkle_depth as usize)) {
                    fail!("old and new trees mismatch {:x}", cell.hash(merkle_depth as usize))
                }
            } else {
                let child_merkle_depth = if cell.is_merkle() { merkle_depth + 1 } else { merkle_depth };
                for child in cell.clone_references().iter() {
                    Self::traverse_new_on_check(child, known_cells, visited, child_merkle_depth)?;
                }
            }
        }
        Ok(())
    }

    fn collate_old_cells(cell: &Cell, known_cells_hashes: &FxHashSet<UInt256>, known_cells: &mut FxHashMap<UInt256, Cell>, visited: &mut FxHashSet<UInt256>, merkle_depth: u8) {
        if visited.insert(cell.repr_hash()) {
            let hash = cell.hash(merkle_depth as usize);
            if known_cells_hashes.contains(&hash) {
                known_cells.insert(hash, cell.clone());
                let child_merkle_depth = if cell.is_merkle() { merkle_depth + 1 } else { merkle_depth };
                for child in cell.clone_references().iter() {
                    Self::collate_old_cells(child, known_cells_hashes, known_cells, visited, child_merkle_depth);
                }
            }
        }
    }
}<|MERGE_RESOLUTION|>--- conflicted
+++ resolved
@@ -382,13 +382,8 @@
     //   else - skip this cell (return None)
     fn traverse_old_on_create(
         old_cell: &Cell,
-<<<<<<< HEAD
         new_cells: &FxHashMap<UInt256, Cell>,
         pruned_branches: &mut FxHashMap<UInt256, Cell>
-=======
-        new_cells: &HashMap<UInt256, (Cell, u32)>,
-        pruned_branches: &mut HashMap<UInt256, Cell>
->>>>>>> 7243ec8b
     ) -> Result<Option<BuilderData>> {
 
         let mut childs = vec!(None; old_cell.references_count());
@@ -396,7 +391,7 @@
 
         for (i, child) in old_cell.clone_references().iter().enumerate() {
             let child_hash = child.repr_hash();
-            if let Some((common_cell, _)) = new_cells.get(&child_hash) {
+            if let Some(common_cell) = new_cells.get(&child_hash) {
 
                 let pruned_branch_cell = Self::make_pruned_branch_cell(common_cell, 0)?;
                 pruned_branches.insert(child_hash, pruned_branch_cell.clone().into_cell()?);
