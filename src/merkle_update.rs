/*
* Copyright 2018-2020 TON DEV SOLUTIONS LTD.
*
* Licensed under the SOFTWARE EVALUATION License (the "License"); you may not use
* this file except in compliance with the License.
*
* Unless required by applicable law or agreed to in writing, software
* distributed under the License is distributed on an "AS IS" BASIS,
* WITHOUT WARRANTIES OR CONDITIONS OF ANY KIND, either express or implied.
* See the License for the specific TON DEV software governing permissions and
* limitations under the License.
*/

use crate::{
    error::BlockError,
    Serializable, Deserializable, MerkleProof,
};
use ton_types::{
    fail, Result,
    BagOfCells,
    UInt256,
    BuilderData, Cell, CellType, IBitstring, LevelMask, SliceData,
};
use rustc_hash::{FxHashMap, FxHashSet};

/*
!merkle_update {X:Type} old_hash:uint256 new_hash:uint256
old:^X new:^X = MERKLE_UPDATE X;
*/
#[derive(Clone, Debug, Eq, PartialEq)]
pub struct MerkleUpdate {
    pub old_hash: UInt256,
    pub new_hash: UInt256,
    pub old_depth: u16,
    pub new_depth: u16,
    pub old: Cell, // reference
    pub new: Cell, // reference
}

impl Default for MerkleUpdate {
    fn default() -> MerkleUpdate {
        let old = Cell::default();
        let new = Cell::default();
        MerkleUpdate {
            old_hash: Cell::hash(&old, 0),
            new_hash: Cell::hash(&new, 0),
            old_depth: 0,
            new_depth: 0,
            old,
            new,
        }
    }
}

impl Deserializable for MerkleUpdate {
    fn read_from(&mut self, cell: &mut SliceData) -> Result<()> {
        if CellType::from(cell.get_next_byte()?) != CellType::MerkleUpdate {
            fail!(
                BlockError::InvalidData("invalid Merkle update root's cell type".to_string())
            )
        }
        self.old_hash.read_from(cell)?;
        self.new_hash.read_from(cell)?;
        self.old_depth = cell.get_next_u16()?;
        self.new_depth = cell.get_next_u16()?;
        self.old = cell.checked_drain_reference()?;
        self.new = cell.checked_drain_reference()?;

        if self.old_hash != Cell::hash(&self.old, 0) {
            fail!(
                BlockError::WrongMerkleUpdate(
                    "Stored old hash is not equal calculated one".to_string()
                )
            )
        }
        if self.new_hash != Cell::hash(&self.new, 0) {
            fail!(
                BlockError::WrongMerkleUpdate(
                    "Stored new hash is not equal calculated one".to_string()
                )
            )
        }
        if self.old_depth != Cell::depth(&self.old, 0) {
            fail!(
                BlockError::WrongMerkleUpdate(
                    "Stored old depth is not equal calculated one".to_string()
                )
            )
        }
        if self.new_depth != Cell::depth(&self.new, 0) {
            fail!(
                BlockError::WrongMerkleUpdate(
                    "Stored new depth is not equal calculated one".to_string()
                )
             )
        }

        Ok(())
    }
}

impl Serializable for MerkleUpdate {
    fn write_to(&self, cell: &mut BuilderData) -> Result<()> {
        cell.set_type(CellType::MerkleUpdate);
        cell.append_u8(u8::from(CellType::MerkleUpdate))?;
        self.old_hash.write_to(cell)?;
        self.new_hash.write_to(cell)?;
        cell.append_u16(self.old_depth)?;
        cell.append_u16(self.new_depth)?;
        cell.append_reference_cell(self.old.clone());
        cell.append_reference_cell(self.new.clone());
        cell.set_level_mask(LevelMask::for_merkle_cell(self.old.level_mask() | self.new.level_mask()));
        Ok(())
    }
}

impl MerkleUpdate {

    /// Creating of a Merkle update
    pub fn create(old: &Cell, new: &Cell) -> Result<MerkleUpdate> {

        if old.repr_hash() == new.repr_hash() {
            // if trees are the same
            let hash = old.repr_hash();
            let pruned_branch_cell = Self::make_pruned_branch_cell(old, 0)?.into_cell()?;
             Ok(MerkleUpdate {
                old_hash: hash,
                new_hash: hash,
                old_depth: old.repr_depth(),
                new_depth: old.repr_depth(),
                old: pruned_branch_cell.clone(),
                new: pruned_branch_cell,
            })
        } else {
            // trees traversal and update creating;
            let new_bag = BagOfCells::with_root(new);
            let new_cells = new_bag.cells();
            let mut pruned_branches = FxHashMap::default();

            let old_update_cell = match Self::traverse_old_on_create(old, new_cells, &mut pruned_branches)? {
                Some(old_update_cell) => old_update_cell,
                // Nothing from old tree were pruned, lets prune all tree!
                None => Self::make_pruned_branch_cell(old, 0)?
            };
            let new_update_cell = Self::traverse_new_on_create(new, &pruned_branches)?;

            Ok(MerkleUpdate {
                old_hash: old.repr_hash(),
                new_hash: new.repr_hash(),
                old_depth: old.repr_depth(),
                new_depth: new.repr_depth(),
                old: old_update_cell.into_cell()?,
                new: new_update_cell.into_cell()?,
            })
        }
    }

    pub fn create_fast(old: &Cell, new: &Cell, is_visited_old: impl Fn(&UInt256) -> bool) -> Result<MerkleUpdate> {
        if old.repr_hash() == new.repr_hash() {
            // if trees are the same
            let hash = old.repr_hash();
            let pruned_branch_cell = Self::make_pruned_branch_cell(old, 0)?.into_cell()?;
             Ok(MerkleUpdate {
                old_hash: hash,
                new_hash: hash,
                old_depth: old.repr_depth(),
                new_depth: old.repr_depth(),
                old: pruned_branch_cell.clone(),
                new: pruned_branch_cell,
            })
        } else {
            let mut pruned_branches = Some(FxHashSet::default());
            let mut done_cells = FxHashMap::default();
            let new_update_cell = MerkleProof::create_raw(
                new, &|hash| !is_visited_old(hash), 0, &mut pruned_branches, &mut done_cells)?;
            let pruned_branches = pruned_branches.unwrap();

<<<<<<< HEAD
            let mut used_paths_cells = FxHashSet::default();
            if Self::collect_used_paths_cells(old, &is_visited_old, &pruned_branches,
                &mut FxHashSet::default(), &mut used_paths_cells) {
=======
            let mut used_paths_cells = HashSet::new();
            let mut visited = HashSet::new();
            if Self::collect_used_paths_cells(old, &is_visited_old, &pruned_branches, 
                &mut HashSet::new(), &mut used_paths_cells, &mut visited) {
>>>>>>> 9ba5bc81
                used_paths_cells.insert(old.repr_hash());
            }

            let mut done_cells = FxHashMap::default();
            let old_update_cell = MerkleProof::create_raw(
                old, &|hash| used_paths_cells.contains(hash), 0, &mut None, &mut done_cells)?;

            Ok(MerkleUpdate {
                old_hash: old.repr_hash(),
                new_hash: new.repr_hash(),
                old_depth: old.repr_depth(),
                new_depth: new.repr_depth(),
                old: old_update_cell,
                new: new_update_cell,
            })
        }
    }

    fn collect_used_paths_cells(
        cell: &Cell,
        is_visited_old: &impl Fn(&UInt256) -> bool,
<<<<<<< HEAD
        pruned_branches: &FxHashSet<UInt256>,
        visited_pruned_branches: &mut FxHashSet<UInt256>,
        used_paths_cells: &mut FxHashSet<UInt256>
=======
        pruned_branches: &HashSet<UInt256>,
        visited_pruned_branches: &mut HashSet<UInt256>,
        used_paths_cells: &mut HashSet<UInt256>,
        visited: &mut HashSet<UInt256>,
>>>>>>> 9ba5bc81
    ) -> bool {
        let repr_hash = cell.repr_hash();

        if visited.contains(&repr_hash) {
            return false;
        }
        visited.insert(repr_hash.clone());

        if used_paths_cells.contains(&repr_hash) {
            return false;
        }

        let is_pruned = if pruned_branches.contains(&repr_hash) {
            if visited_pruned_branches.contains(&repr_hash) {
                return false;
            }
            visited_pruned_branches.insert(repr_hash);
            true
        } else {
            false
        };

        let mut collect = false;
        if is_visited_old(&repr_hash) {
            for r in cell.clone_references() {
                collect |= Self::collect_used_paths_cells(
                    &r,
                    is_visited_old,
                    pruned_branches,
                    visited_pruned_branches,
                    used_paths_cells,
                    visited
                );
            }
            if collect {
                used_paths_cells.insert(repr_hash);
            }
        }
        collect | is_pruned
    }

    /// Applies update to given tree of cells by returning new updated one
    pub fn apply_for(&self, old_root: &Cell) -> Result<Cell> {

        let old_cells = self.check(old_root)?;

        // cells for new bag
        if self.new_hash == self.old_hash {
            Ok(old_root.clone())
        } else {
            let new_root = self.traverse_on_apply(&self.new, &old_cells, &mut FxHashMap::default(), 0)?;

            // constructed tree's hash have to coinside with self.new_hash
            if new_root.repr_hash() != self.new_hash {
                fail!(BlockError::WrongMerkleUpdate("new bag's hash mismatch".to_string()))
            }

            Ok(new_root)
        }
    }

    /// Check the update corresponds given bag.
    /// The function is called from `apply_for`
    pub fn check(&self, old_root: &Cell) -> Result<FxHashMap<UInt256, Cell>> {

        // check that hash of `old_tree` is equal old hash from `self`
        if self.old_hash != old_root.repr_hash() {
            fail!(BlockError::WrongMerkleUpdate("old bag's hash mismatch".to_string()))
        }

        // traversal along `self.new` and check all pruned branches,
        // all new tree's pruned branches have to be contained in old one
        let mut known_cells = FxHashSet::default();
        Self::traverse_old_on_check(&self.old, &mut known_cells, &mut FxHashSet::default(), 0);
        Self::traverse_new_on_check(&self.new, &known_cells, &mut FxHashSet::default(), 0)?;

        let mut known_cells_vals = FxHashMap::default();
        Self::collate_old_cells(old_root, &known_cells, &mut known_cells_vals, &mut FxHashSet::default(), 0);

        Ok(known_cells_vals)
    }

    /// Recursive traverse merkle update tree while merkle update applying
    /// `cell` ordinary cell from merkle update's new tree;
    /// `old_cells` cells from old bag of cells;
    fn traverse_on_apply(&self,
        update_cell: &Cell,
        old_cells: &FxHashMap<UInt256, Cell>,
        new_cells: &mut FxHashMap<UInt256, Cell>,
        merkle_depth: u8
    ) -> Result<Cell> {

        // We will recursively construct new skeleton for new cells
        // and connect unchanged branches to it

        let mut new_cell = BuilderData::new();
        new_cell.set_type(update_cell.cell_type());

        let child_merkle_depth = if update_cell.is_merkle() {
            merkle_depth + 1
        } else {
            merkle_depth
        };

        // traverse references
        let mut child_mask = LevelMask::with_mask(0);
        for update_child in update_cell.clone_references().iter() {
            let new_child = match update_child.cell_type() {
                CellType::Ordinary | CellType::MerkleProof | CellType::MerkleUpdate => {
                    let new_child_hash = update_child.hash(child_merkle_depth as usize);
                    if let Some(c) = new_cells.get(&new_child_hash) {
                        c.clone()
                    } else {
                        let c = self.traverse_on_apply(update_child, old_cells, new_cells, child_merkle_depth)?;
                        new_cells.insert(new_child_hash, c.clone());
                        c
                    }
                },
                CellType::PrunedBranch => {
                    // if this pruned branch is related to current update
                    let mask = update_child.level_mask().mask();
                    if mask & (1 << child_merkle_depth) != 0 {
                        // connect branch from old bag instead pruned
                        let new_child_hash = Cell::hash(update_child, update_child.level() as usize - 1);
                        old_cells.get(&new_child_hash).unwrap().clone()
                    } else {
                        // else - just copy this cell (like an ordinary)
                        update_child.clone()
                    }
                },
                CellType::LibraryReference => {
                    unimplemented!() // TODO
                },
                _ => panic!("Unknown cell type!")
            };
            child_mask |= new_child.level_mask();
            new_cell.append_reference_cell(new_child);
        }

        new_cell.set_level_mask(if update_cell.is_merkle() {
            LevelMask::for_merkle_cell(child_mask)
        } else {
            child_mask
        });

        // Copy data from update to constructed cell
        new_cell.append_bytestring(&SliceData::from(update_cell)).unwrap();

        new_cell.into_cell()
    }

    fn traverse_new_on_create(
            new_cell: &Cell,
            common_pruned: &FxHashMap<UInt256, Cell>) -> Result<BuilderData> {

        let mut new_update_cell = BuilderData::new();
        let mut child_mask = LevelMask::with_mask(0);
        for child in new_cell.clone_references().iter() {
            let update_child =
                if let Some(pruned) = common_pruned.get(&child.repr_hash()) {
                    BuilderData::from(pruned.clone())
                } else {
                    Self::traverse_new_on_create(child, common_pruned)?
                };
            child_mask |= child.level_mask();
            new_update_cell.append_reference_cell(update_child.into_cell()?);
        }
        new_update_cell.set_level_mask(child_mask);

        new_update_cell.append_bytestring(&SliceData::from(new_cell))?;

        Ok(new_update_cell)
    }

    // If old_cell's child contains in new_cells - it transformed to pruned branch cell,
    //   else - recursion call for the child.
    // If any child is pruned branch (or contains pruned branch among their subtree)
    //   - all other skipped childs are transformed to pruned branches
    //   else - skip this cell (return None)
    fn traverse_old_on_create(
        old_cell: &Cell,
        new_cells: &FxHashMap<UInt256, Cell>,
        pruned_branches: &mut FxHashMap<UInt256, Cell>
    ) -> Result<Option<BuilderData>> {

        let mut childs = vec!(None; old_cell.references_count());
        let mut has_pruned = false;

        for (i, child) in old_cell.clone_references().iter().enumerate() {
            let child_hash = child.repr_hash();
            if let Some(common_cell) = new_cells.get(&child_hash) {

                let pruned_branch_cell = Self::make_pruned_branch_cell(common_cell, 0)?;
                pruned_branches.insert(child_hash, pruned_branch_cell.clone().into_cell()?);

                childs[i] = Some(pruned_branch_cell);
                has_pruned = true;
            } else {
                childs[i] = Self::traverse_old_on_create(child, new_cells, pruned_branches)?;
                if childs[i].is_some() {
                    has_pruned = true;
                }
            }
        }

        if has_pruned {

            let mut old_update_cell = BuilderData::new();
            let mut child_mask = LevelMask::with_mask(0);
            for (i, child_opt) in childs.into_iter().enumerate() {
                let child = match child_opt {
                    None => {
                        let child = old_cell.reference(i).unwrap();
                        Self::make_pruned_branch_cell(&child, 0)?
                    }
                    Some(child) => child
                };
                child_mask |= child.level_mask();
                old_update_cell.append_reference_cell(child.into_cell()?);
            }
            old_update_cell.set_level_mask(child_mask);

            old_update_cell.append_bytestring(&SliceData::from(old_cell)).unwrap();
            Ok(Some(old_update_cell))

        } else {
            Ok(None)
        }
    }

    fn add_one_hash(cell: &Cell, depth: u8) -> Result<LevelMask> {
        let mask = cell.level_mask().mask();
        if depth > 2 {
            fail!(BlockError::InvalidArg("depth".to_string()))
        } else if mask & (1 << depth) != 0 {
            fail!(
                BlockError::InvalidOperation(
                    format!("attempt to add hash with depth {} into mask {:03b}", depth, mask)
                )
            )
        }
        Ok(LevelMask::with_mask(mask | (1 << depth)))
    }

    pub(crate) fn make_pruned_branch_cell(cell: &Cell, merkle_depth: u8) -> Result<BuilderData> {

        let mut result = BuilderData::new();
        let level_mask = Self::add_one_hash(cell, merkle_depth)?;
        result.set_type(CellType::PrunedBranch);
        result.set_level_mask(level_mask);
        result.append_u8(u8::from(CellType::PrunedBranch))?;
        result.append_u8(level_mask.mask())?;
        for hash in cell.hashes() {
            result.append_raw(hash.as_slice(), hash.as_slice().len() * 8)?;
        }
        for depth in cell.depths() {
            result.append_u16(depth)?;
        }
        Ok(result)
    }

    fn traverse_old_on_check(cell: &Cell, known_cells: &mut FxHashSet<UInt256>, visited: &mut FxHashSet<UInt256>, merkle_depth: u8) {
        if visited.insert(cell.repr_hash()) {
            known_cells.insert(cell.hash(merkle_depth as usize));
            if cell.cell_type() != CellType::PrunedBranch {
                let child_merkle_depth = if cell.is_merkle() { merkle_depth + 1 } else { merkle_depth };
                for child in cell.clone_references().iter() {
                    Self::traverse_old_on_check(child, known_cells, visited, child_merkle_depth);
                }
            }
        }
    }

    // Checks all pruned branches from new tree are exist in old tree
    fn traverse_new_on_check(cell: &Cell, known_cells: &FxHashSet<UInt256>, visited: &mut FxHashSet<UInt256>, merkle_depth: u8) -> Result<()> {
        if visited.insert(cell.repr_hash()) {
            if cell.cell_type() == CellType::PrunedBranch {
                if cell.level() == merkle_depth + 1 &&
                    !known_cells.contains(&cell.hash(merkle_depth as usize)) {
                    fail!("old and new trees mismatch {:x}", cell.hash(merkle_depth as usize))
                }
            } else {
                let child_merkle_depth = if cell.is_merkle() { merkle_depth + 1 } else { merkle_depth };
                for child in cell.clone_references().iter() {
                    Self::traverse_new_on_check(child, known_cells, visited, child_merkle_depth)?;
                }
            }
        }
        Ok(())
    }

    fn collate_old_cells(cell: &Cell, known_cells_hashes: &FxHashSet<UInt256>, known_cells: &mut FxHashMap<UInt256, Cell>, visited: &mut FxHashSet<UInt256>, merkle_depth: u8) {
        if visited.insert(cell.repr_hash()) {
            let hash = cell.hash(merkle_depth as usize);
            if known_cells_hashes.contains(&hash) {
                known_cells.insert(hash, cell.clone());
                let child_merkle_depth = if cell.is_merkle() { merkle_depth + 1 } else { merkle_depth };
                for child in cell.clone_references().iter() {
                    Self::collate_old_cells(child, known_cells_hashes, known_cells, visited, child_merkle_depth);
                }
            }
        }
    }
}<|MERGE_RESOLUTION|>--- conflicted
+++ resolved
@@ -175,16 +175,10 @@
                 new, &|hash| !is_visited_old(hash), 0, &mut pruned_branches, &mut done_cells)?;
             let pruned_branches = pruned_branches.unwrap();
 
-<<<<<<< HEAD
             let mut used_paths_cells = FxHashSet::default();
+            let mut visited = FxHashSet::default();
             if Self::collect_used_paths_cells(old, &is_visited_old, &pruned_branches,
-                &mut FxHashSet::default(), &mut used_paths_cells) {
-=======
-            let mut used_paths_cells = HashSet::new();
-            let mut visited = HashSet::new();
-            if Self::collect_used_paths_cells(old, &is_visited_old, &pruned_branches, 
-                &mut HashSet::new(), &mut used_paths_cells, &mut visited) {
->>>>>>> 9ba5bc81
+                &mut FxHashSet::default(), &mut used_paths_cells, &mut visited) {
                 used_paths_cells.insert(old.repr_hash());
             }
 
@@ -206,23 +200,17 @@
     fn collect_used_paths_cells(
         cell: &Cell,
         is_visited_old: &impl Fn(&UInt256) -> bool,
-<<<<<<< HEAD
         pruned_branches: &FxHashSet<UInt256>,
         visited_pruned_branches: &mut FxHashSet<UInt256>,
-        used_paths_cells: &mut FxHashSet<UInt256>
-=======
-        pruned_branches: &HashSet<UInt256>,
-        visited_pruned_branches: &mut HashSet<UInt256>,
-        used_paths_cells: &mut HashSet<UInt256>,
-        visited: &mut HashSet<UInt256>,
->>>>>>> 9ba5bc81
+        used_paths_cells: &mut FxHashSet<UInt256>,
+        visited: &mut FxHashSet<UInt256>,
     ) -> bool {
         let repr_hash = cell.repr_hash();
 
         if visited.contains(&repr_hash) {
             return false;
         }
-        visited.insert(repr_hash.clone());
+        visited.insert(repr_hash);
 
         if used_paths_cells.contains(&repr_hash) {
             return false;
