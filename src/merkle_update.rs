/*
* Copyright 2018-2020 TON DEV SOLUTIONS LTD.
*
* Licensed under the SOFTWARE EVALUATION License (the "License"); you may not use
* this file except in compliance with the License.
*
* Unless required by applicable law or agreed to in writing, software
* distributed under the License is distributed on an "AS IS" BASIS,
* WITHOUT WARRANTIES OR CONDITIONS OF ANY KIND, either express or implied.
* See the License for the specific TON DEV software governing permissions and
* limitations under the License.
*/

use crate::{
    error::BlockError,
    Serializable, Deserializable, MerkleProof,
};
use ton_types::{
    fail, Result,
    BagOfCells,
    UInt256,
    BuilderData, Cell, CellType, IBitstring, LevelMask, SliceData,
};
use rustc_hash::{FxHashMap, FxHashSet};

/*
!merkle_update {X:Type} old_hash:uint256 new_hash:uint256
old:^X new:^X = MERKLE_UPDATE X;
*/
#[derive(Clone, Debug, Eq, PartialEq)]
pub struct MerkleUpdate {
    pub old_hash: UInt256,
    pub new_hash: UInt256,
    pub old_depth: u16,
    pub new_depth: u16,
    pub old: Cell, // reference
    pub new: Cell, // reference
}

impl Default for MerkleUpdate {
    fn default() -> MerkleUpdate {
        let old = Cell::default();
        let new = Cell::default();
        MerkleUpdate {
            old_hash: Cell::hash(&old, 0),
            new_hash: Cell::hash(&new, 0),
            old_depth: 0,
            new_depth: 0,
            old,
            new,
        }
    }
}

impl Deserializable for MerkleUpdate {
    fn read_from(&mut self, cell: &mut SliceData) -> Result<()> {
        if CellType::from(cell.get_next_byte()?) != CellType::MerkleUpdate {
            fail!(
                BlockError::InvalidData("invalid Merkle update root's cell type".to_string())
            )
        }
        self.old_hash.read_from(cell)?;
        self.new_hash.read_from(cell)?;
        self.old_depth = cell.get_next_u16()?;
        self.new_depth = cell.get_next_u16()?;
        self.old = cell.checked_drain_reference()?;
        self.new = cell.checked_drain_reference()?;

        if self.old_hash != Cell::hash(&self.old, 0) {
            fail!(
                BlockError::WrongMerkleUpdate(
                    "Stored old hash is not equal calculated one".to_string()
                )
            )
        }
        if self.new_hash != Cell::hash(&self.new, 0) {
            fail!(
                BlockError::WrongMerkleUpdate(
                    "Stored new hash is not equal calculated one".to_string()
                )
            )
        }
        if self.old_depth != Cell::depth(&self.old, 0) {
            fail!(
                BlockError::WrongMerkleUpdate(
                    "Stored old depth is not equal calculated one".to_string()
                )
            )
        }
        if self.new_depth != Cell::depth(&self.new, 0) {
            fail!(
                BlockError::WrongMerkleUpdate(
                    "Stored new depth is not equal calculated one".to_string()
                )
             )
        }

        Ok(())
    }
}

impl Serializable for MerkleUpdate {
    fn write_to(&self, cell: &mut BuilderData) -> Result<()> {
        cell.set_type(CellType::MerkleUpdate);
        cell.append_u8(u8::from(CellType::MerkleUpdate))?;
        self.old_hash.write_to(cell)?;
        self.new_hash.write_to(cell)?;
        cell.append_u16(self.old_depth)?;
        cell.append_u16(self.new_depth)?;
        cell.append_reference_cell(self.old.clone());
        cell.append_reference_cell(self.new.clone());
        cell.set_level_mask(LevelMask::for_merkle_cell(self.old.level_mask() | self.new.level_mask()));
        Ok(())
    }
}

impl MerkleUpdate {

    /// Creating of a Merkle update
    pub fn create(old: &Cell, new: &Cell) -> Result<MerkleUpdate> {

        if old.repr_hash() == new.repr_hash() {
            // if trees are the same
            let hash = old.repr_hash();
            let pruned_branch_cell = Self::make_pruned_branch_cell(old, 0)?.into_cell()?;
             Ok(MerkleUpdate {
                old_hash: hash,
                new_hash: hash,
                old_depth: old.repr_depth(),
                new_depth: old.repr_depth(),
                old: pruned_branch_cell.clone(),
                new: pruned_branch_cell,
            })
        } else {
            // trees traversal and update creating;
            let new_bag = BagOfCells::with_root(new);
            let new_cells = new_bag.cells();
            let mut pruned_branches = FxHashMap::default();

            let old_update_cell = match Self::traverse_old_on_create(old, new_cells, &mut pruned_branches)? {
                Some(old_update_cell) => old_update_cell,
                // Nothing from old tree were pruned, lets prune all tree!
                None => Self::make_pruned_branch_cell(old, 0)?
            };
            let new_update_cell = Self::traverse_new_on_create(new, &pruned_branches)?;

            Ok(MerkleUpdate {
                old_hash: old.repr_hash(),
                new_hash: new.repr_hash(),
                old_depth: old.repr_depth(),
                new_depth: new.repr_depth(),
                old: old_update_cell.into_cell()?,
                new: new_update_cell.into_cell()?,
            })
        }
    }

    pub fn create_fast(old: &Cell, new: &Cell, is_visited_old: impl Fn(&UInt256) -> bool) -> Result<MerkleUpdate> {
        if old.repr_hash() == new.repr_hash() {
            // if trees are the same
            let hash = old.repr_hash();
            let pruned_branch_cell = Self::make_pruned_branch_cell(old, 0)?.into_cell()?;
             Ok(MerkleUpdate {
                old_hash: hash,
                new_hash: hash,
                old_depth: old.repr_depth(),
                new_depth: old.repr_depth(),
                old: pruned_branch_cell.clone(),
                new: pruned_branch_cell,
            })
        } else {
<<<<<<< HEAD
            let mut pruned_branches = Some(FxHashSet::default());
=======
            let mut pruned_branches = Some(HashSet::new());
            let mut done_cells = HashMap::new();
>>>>>>> 7d1a5934
            let new_update_cell = MerkleProof::create_raw(
                new, &|hash| !is_visited_old(hash), 0, &mut pruned_branches, &mut done_cells)?;
            let pruned_branches = pruned_branches.unwrap();

            let mut used_paths_cells = FxHashSet::default();
            if Self::collect_used_paths_cells(old, &is_visited_old, &pruned_branches,
                &mut FxHashSet::default(), &mut used_paths_cells) {
                used_paths_cells.insert(old.repr_hash());
            }

            let mut done_cells = HashMap::new();
            let old_update_cell = MerkleProof::create_raw(
                old, &|hash| used_paths_cells.contains(hash), 0, &mut None, &mut done_cells)?;

            Ok(MerkleUpdate {
                old_hash: old.repr_hash(),
                new_hash: new.repr_hash(),
                old_depth: old.repr_depth(),
                new_depth: new.repr_depth(),
                old: old_update_cell,
                new: new_update_cell,
            })
        }
    }

    fn collect_used_paths_cells(
        cell: &Cell,
        is_visited_old: &impl Fn(&UInt256) -> bool,
        pruned_branches: &FxHashSet<UInt256>,
        visited_pruned_branches: &mut FxHashSet<UInt256>,
        used_paths_cells: &mut FxHashSet<UInt256>
    ) -> bool {
        let repr_hash = cell.repr_hash();

        if used_paths_cells.contains(&repr_hash) {
            return false;
        }

        let is_pruned = if pruned_branches.contains(&repr_hash) {
            if visited_pruned_branches.contains(&repr_hash) {
                return false;
            }
            visited_pruned_branches.insert(repr_hash);
            true
        } else {
            false
        };

        let mut collect = false;
        if is_visited_old(&repr_hash) {
            for r in cell.clone_references() {
                collect |= Self::collect_used_paths_cells(
                    &r,
                    is_visited_old,
                    pruned_branches,
                    visited_pruned_branches,
                    used_paths_cells
                );
            }
            if collect {
                used_paths_cells.insert(repr_hash);
            }
        }
        collect | is_pruned
    }

    /// Applies update to given tree of cells by returning new updated one
    pub fn apply_for(&self, old_root: &Cell) -> Result<Cell> {

        let old_cells = self.check(old_root)?;

        // cells for new bag
        if self.new_hash == self.old_hash {
            Ok(old_root.clone())
        } else {
            let new_root = self.traverse_on_apply(&self.new, &old_cells, &mut FxHashMap::default(), 0)?;

            // constructed tree's hash have to coinside with self.new_hash
            if new_root.repr_hash() != self.new_hash {
                fail!(BlockError::WrongMerkleUpdate("new bag's hash mismatch".to_string()))
            }

            Ok(new_root)
        }
    }

    /// Check the update corresponds given bag.
    /// The function is called from `apply_for`
    pub fn check(&self, old_root: &Cell) -> Result<FxHashMap<UInt256, Cell>> {

        // check that hash of `old_tree` is equal old hash from `self`
        if self.old_hash != old_root.repr_hash() {
            fail!(BlockError::WrongMerkleUpdate("old bag's hash mismatch".to_string()))
        }

        // traversal along `self.new` and check all pruned branches,
        // all new tree's pruned branches have to be contained in old one
        let mut known_cells = FxHashSet::default();
        Self::traverse_old_on_check(&self.old, &mut known_cells, &mut FxHashSet::default(), 0);
        Self::traverse_new_on_check(&self.new, &known_cells, &mut FxHashSet::default(), 0)?;

        let mut known_cells_vals = FxHashMap::default();
        Self::collate_old_cells(old_root, &known_cells, &mut known_cells_vals, &mut FxHashSet::default(), 0);

        Ok(known_cells_vals)
    }

    /// Recursive traverse merkle update tree while merkle update applying
    /// `cell` ordinary cell from merkle update's new tree;
    /// `old_cells` cells from old bag of cells;
    fn traverse_on_apply(&self,
        update_cell: &Cell,
        old_cells: &FxHashMap<UInt256, Cell>,
        new_cells: &mut FxHashMap<UInt256, Cell>,
        merkle_depth: u8
    ) -> Result<Cell> {

        // We will recursively construct new skeleton for new cells
        // and connect unchanged branches to it

        let mut new_cell = BuilderData::new();
        new_cell.set_type(update_cell.cell_type());

        let child_merkle_depth = if update_cell.is_merkle() {
            merkle_depth + 1
        } else {
            merkle_depth
        };

        // traverse references
        let mut child_mask = LevelMask::with_mask(0);
        for update_child in update_cell.clone_references().iter() {
            let new_child = match update_child.cell_type() {
                CellType::Ordinary | CellType::MerkleProof | CellType::MerkleUpdate => {
                    let new_child_hash = update_child.hash(child_merkle_depth as usize);
                    if let Some(c) = new_cells.get(&new_child_hash) {
                        c.clone()
                    } else {
                        let c = self.traverse_on_apply(update_child, old_cells, new_cells, child_merkle_depth)?;
                        new_cells.insert(new_child_hash, c.clone());
                        c
                    }
                },
                CellType::PrunedBranch => {
                    // if this pruned branch is related to current update
                    let mask = update_child.level_mask().mask();
                    if mask & (1 << child_merkle_depth) != 0 {
                        // connect branch from old bag instead pruned
                        let new_child_hash = Cell::hash(update_child, update_child.level() as usize - 1);
                        old_cells.get(&new_child_hash).unwrap().clone()
                    } else {
                        // else - just copy this cell (like an ordinary)
                        update_child.clone()
                    }
                },
                CellType::LibraryReference => {
                    unimplemented!() // TODO
                },
                _ => panic!("Unknown cell type!")
            };
            child_mask |= new_child.level_mask();
            new_cell.append_reference_cell(new_child);
        }

        new_cell.set_level_mask(if update_cell.is_merkle() {
            LevelMask::for_merkle_cell(child_mask)
        } else {
            child_mask
        });

        // Copy data from update to constructed cell
        new_cell.append_bytestring(&SliceData::from(update_cell)).unwrap();

        new_cell.into_cell()
    }

    fn traverse_new_on_create(
            new_cell: &Cell,
            common_pruned: &FxHashMap<UInt256, Cell>) -> Result<BuilderData> {

        let mut new_update_cell = BuilderData::new();
        let mut child_mask = LevelMask::with_mask(0);
        for child in new_cell.clone_references().iter() {
            let update_child =
                if let Some(pruned) = common_pruned.get(&child.repr_hash()) {
                    BuilderData::from(pruned.clone())
                } else {
                    Self::traverse_new_on_create(child, common_pruned)?
                };
            child_mask |= child.level_mask();
            new_update_cell.append_reference_cell(update_child.into_cell()?);
        }
        new_update_cell.set_level_mask(child_mask);

        new_update_cell.append_bytestring(&SliceData::from(new_cell))?;

        Ok(new_update_cell)
    }

    // If old_cell's child contains in new_cells - it transformed to pruned branch cell,
    //   else - recursion call for the child.
    // If any child is pruned branch (or contains pruned branch among their subtree)
    //   - all other skipped childs are transformed to pruned branches
    //   else - skip this cell (return None)
    fn traverse_old_on_create(
        old_cell: &Cell,
        new_cells: &FxHashMap<UInt256, Cell>,
        pruned_branches: &mut FxHashMap<UInt256, Cell>
    ) -> Result<Option<BuilderData>> {

        let mut childs = vec!(None; old_cell.references_count());
        let mut has_pruned = false;

        for (i, child) in old_cell.clone_references().iter().enumerate() {
            let child_hash = child.repr_hash();
            if let Some(common_cell) = new_cells.get(&child_hash) {

                let pruned_branch_cell = Self::make_pruned_branch_cell(common_cell, 0)?;
                pruned_branches.insert(child_hash, pruned_branch_cell.clone().into_cell()?);

                childs[i] = Some(pruned_branch_cell);
                has_pruned = true;
            } else {
                childs[i] = Self::traverse_old_on_create(child, new_cells, pruned_branches)?;
                if childs[i].is_some() {
                    has_pruned = true;
                }
            }
        }

        if has_pruned {

            let mut old_update_cell = BuilderData::new();
            let mut child_mask = LevelMask::with_mask(0);
            for (i, child_opt) in childs.into_iter().enumerate() {
                let child = match child_opt {
                    None => {
                        let child = old_cell.reference(i).unwrap();
                        Self::make_pruned_branch_cell(&child, 0)?
                    }
                    Some(child) => child
                };
                child_mask |= child.level_mask();
                old_update_cell.append_reference_cell(child.into_cell()?);
            }
            old_update_cell.set_level_mask(child_mask);

            old_update_cell.append_bytestring(&SliceData::from(old_cell)).unwrap();
            Ok(Some(old_update_cell))

        } else {
            Ok(None)
        }
    }

    fn add_one_hash(cell: &Cell, depth: u8) -> Result<LevelMask> {
        let mask = cell.level_mask().mask();
        if depth > 2 {
            fail!(BlockError::InvalidArg("depth".to_string()))
        } else if mask & (1 << depth) != 0 {
            fail!(
                BlockError::InvalidOperation(
                    format!("attempt to add hash with depth {} into mask {:03b}", depth, mask)
                )
            )
        }
        Ok(LevelMask::with_mask(mask | (1 << depth)))
    }

    pub(crate) fn make_pruned_branch_cell(cell: &Cell, merkle_depth: u8) -> Result<BuilderData> {

        let mut result = BuilderData::new();
        let level_mask = Self::add_one_hash(cell, merkle_depth)?;
        result.set_type(CellType::PrunedBranch);
        result.set_level_mask(level_mask);
        result.append_u8(u8::from(CellType::PrunedBranch))?;
        result.append_u8(level_mask.mask())?;
        for hash in cell.hashes() {
            result.append_raw(hash.as_slice(), hash.as_slice().len() * 8)?;
        }
        for depth in cell.depths() {
            result.append_u16(depth)?;
        }
        Ok(result)
    }

    fn traverse_old_on_check(cell: &Cell, known_cells: &mut FxHashSet<UInt256>, visited: &mut FxHashSet<UInt256>, merkle_depth: u8) {
        if visited.insert(cell.repr_hash()) {
            known_cells.insert(cell.hash(merkle_depth as usize));
            if cell.cell_type() != CellType::PrunedBranch {
                let child_merkle_depth = if cell.is_merkle() { merkle_depth + 1 } else { merkle_depth };
                for child in cell.clone_references().iter() {
                    Self::traverse_old_on_check(child, known_cells, visited, child_merkle_depth);
                }
            }
        }
    }

    // Checks all pruned branches from new tree are exist in old tree
    fn traverse_new_on_check(cell: &Cell, known_cells: &FxHashSet<UInt256>, visited: &mut FxHashSet<UInt256>, merkle_depth: u8) -> Result<()> {
        if visited.insert(cell.repr_hash()) {
            if cell.cell_type() == CellType::PrunedBranch {
                if cell.level() == merkle_depth + 1 &&
                    !known_cells.contains(&cell.hash(merkle_depth as usize)) {
                    fail!("old and new trees mismatch {:x}", cell.hash(merkle_depth as usize))
                }
            } else {
                let child_merkle_depth = if cell.is_merkle() { merkle_depth + 1 } else { merkle_depth };
                for child in cell.clone_references().iter() {
                    Self::traverse_new_on_check(child, known_cells, visited, child_merkle_depth)?;
                }
            }
        }
        Ok(())
    }

    fn collate_old_cells(cell: &Cell, known_cells_hashes: &FxHashSet<UInt256>, known_cells: &mut FxHashMap<UInt256, Cell>, visited: &mut FxHashSet<UInt256>, merkle_depth: u8) {
        if visited.insert(cell.repr_hash()) {
            let hash = cell.hash(merkle_depth as usize);
            if known_cells_hashes.contains(&hash) {
                known_cells.insert(hash, cell.clone());
                let child_merkle_depth = if cell.is_merkle() { merkle_depth + 1 } else { merkle_depth };
                for child in cell.clone_references().iter() {
                    Self::collate_old_cells(child, known_cells_hashes, known_cells, visited, child_merkle_depth);
                }
            }
        }
    }
}<|MERGE_RESOLUTION|>--- conflicted
+++ resolved
@@ -169,12 +169,8 @@
                 new: pruned_branch_cell,
             })
         } else {
-<<<<<<< HEAD
             let mut pruned_branches = Some(FxHashSet::default());
-=======
-            let mut pruned_branches = Some(HashSet::new());
-            let mut done_cells = HashMap::new();
->>>>>>> 7d1a5934
+            let mut done_cells = FxHashMap::default();
             let new_update_cell = MerkleProof::create_raw(
                 new, &|hash| !is_visited_old(hash), 0, &mut pruned_branches, &mut done_cells)?;
             let pruned_branches = pruned_branches.unwrap();
@@ -185,7 +181,7 @@
                 used_paths_cells.insert(old.repr_hash());
             }
 
-            let mut done_cells = HashMap::new();
+            let mut done_cells = FxHashMap::default();
             let old_update_cell = MerkleProof::create_raw(
                 old, &|hash| used_paths_cells.contains(hash), 0, &mut None, &mut done_cells)?;
 
