--- conflicted
+++ resolved
@@ -1,5 +1,5 @@
 /*
-* Copyright (C) 2019-2021 TON Labs. All Rights Reserved.
+* Copyright 2018-2020 TON DEV SOLUTIONS LTD.
 *
 * Licensed under the SOFTWARE EVALUATION License (the "License"); you may not use
 * this file except in compliance with the License.
@@ -222,28 +222,16 @@
                 ACTION_SEND_MSG.write_to(cell)?; // tag
                 mode.write_to(cell)?;
                 cell.append_reference_cell(out_msg.serialize()?);
-<<<<<<< HEAD
             },
             OutAction::SetCode{ref new_code} => {
                 ACTION_SET_CODE.write_to(cell)?; //tag
                 cell.append_reference_cell(new_code.clone());
             },
-=======
-            }
-            OutAction::SetCode{ref new_code} => {
-                ACTION_SET_CODE.write_to(cell)?; //tag
-                cell.append_reference_cell(new_code.clone());
-            }
->>>>>>> c886973a
             OutAction::ReserveCurrency{ref mode, ref value} => {
                 ACTION_RESERVE.write_to(cell)?; // tag
                 mode.write_to(cell)?;
                 value.write_to(cell)?;
-<<<<<<< HEAD
             },
-=======
-            }
->>>>>>> c886973a
             OutAction::ChangeLibrary{ref mode, ref code, ref hash} => {
                 ACTION_CHANGE_LIB.write_to(cell)?; // tag
                 mode.write_to(cell)?;
@@ -253,11 +241,7 @@
                 if let Some(value) = code {
                     cell.append_reference_cell(value.clone());
                 }
-<<<<<<< HEAD
             },
-=======
-            }
->>>>>>> c886973a
             OutAction::None => fail!(
                 BlockError::InvalidOperation("self is None".to_string())
             )
