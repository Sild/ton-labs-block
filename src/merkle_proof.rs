/*
* Copyright 2018-2020 TON DEV SOLUTIONS LTD.
*
* Licensed under the SOFTWARE EVALUATION License (the "License"); you may not use
* this file except in compliance with the License.
*
* Unless required by applicable law or agreed to in writing, software
* distributed under the License is distributed on an "AS IS" BASIS,
* WITHOUT WARRANTIES OR CONDITIONS OF ANY KIND, either express or implied.
* See the License for the specific TON DEV software governing permissions and
* limitations under the License.
*/

use crate::{
    hashmapaug::HashmapAugType,
    merkle_update::MerkleUpdate,
    Serializable, Deserializable, GetRepresentationHash,
    accounts::Account,
    shard::ShardStateUnsplit,
    error::BlockError,
    blocks::{Block, BlockInfo, BlockSeqNoAndShard},
    transactions::Transaction,
    messages::Message,
};
<<<<<<< HEAD
use std::cmp::max;
=======
use std::{cmp::max, collections::{HashMap, HashSet}};
>>>>>>> 7d1a5934
use ton_types::{
    Cell, CellType, BuilderData, fail, IBitstring, LevelMask, SliceData, Result,
    UsageTree, types::UInt256
};
use rustc_hash::FxHashSet;

#[derive(Clone, Debug, Eq, PartialEq)]
pub struct MerkleProof {
    pub hash: UInt256,
    pub depth: u16,
    pub proof: Cell,
}

impl Default for MerkleProof {
    fn default() -> MerkleProof {
        MerkleProof {
            hash: UInt256::default(),
            depth: 0,
            proof: Cell::default(),
        }
    }
}

impl Deserializable for MerkleProof {
    fn read_from(&mut self, cell: &mut SliceData) -> Result<()> {
        if CellType::from(cell.get_next_byte()?) != CellType::MerkleProof {
            fail!(
                BlockError::InvalidData("invalid Merkle proof root's cell type".to_string())
            )
        }
        self.hash.read_from(cell)?;
        self.depth = cell.get_next_u16()?;
        self.proof = cell.checked_drain_reference()?;
        if self.hash != Cell::hash(&self.proof, 0) {
            fail!(
                BlockError::WrongMerkleProof(
                    "Stored proof hash is not equal calculated one".to_string()
                )
            )
        }
        if self.depth != Cell::depth(&self.proof, 0) {
            fail!(
                BlockError::WrongMerkleProof(
                    "Stored proof depth is not equal calculated one".to_string()
                )
            )
        }
        Ok(())
    }
}

impl Serializable for MerkleProof {
    fn write_to(&self, cell: &mut BuilderData) -> Result<()> {
        cell.set_type(CellType::MerkleProof);
        cell.append_u8(u8::from(CellType::MerkleProof))?;
        self.hash.write_to(cell)?;
        cell.append_u16(self.depth)?;
        cell.append_reference_cell(self.proof.clone());
        cell.set_level_mask(LevelMask::for_merkle_cell(self.proof.level_mask()));
        Ok(())
    }
}

impl MerkleProof {

    /// Creating of a Merkle proof which includes cells whose hashes contain in `proof_for`.
    pub fn create(root: &Cell, is_include: impl Fn(&UInt256) -> bool) -> Result<Self> {

        if !is_include(&root.repr_hash()) {
            fail!(
                BlockError::InvalidArg(
                    "`bag` doesn't contain any cell to include into proof".to_string()
                )
            )
        }
        let mut done_cells = HashMap::new();
        let proof = Self::create_raw(root, &is_include, 0, &mut None, &mut done_cells)?;

        Ok(MerkleProof {
            hash: root.repr_hash(),
            depth: root.repr_depth(),
            proof: proof,
        })
    }

    /// Creating of a Merkle proof which includes cells whose hashes contain in `proof_for`.
    pub fn create_by_usage_tree(root: &Cell, usage_tree: UsageTree) -> Result<Self> {
        let visited = usage_tree.visited();
        MerkleProof::create(root, |h| visited.contains(h))
    }

    pub fn create_raw(
        cell: &Cell,
        is_include: &impl Fn(&UInt256) -> bool,
        merkle_depth: u8,
<<<<<<< HEAD
        pruned_branches: &mut Option<FxHashSet<UInt256>>,
    ) -> Result<BuilderData> {
=======
        pruned_branches: &mut Option<HashSet<UInt256>>,
        done_cells: &mut HashMap<UInt256, Cell>,
    ) -> Result<Cell> {
>>>>>>> 7d1a5934

        let child_merkle_depth = if cell.is_merkle() {
            merkle_depth + 1
        } else {
            merkle_depth
        };

        let mut proof_cell = BuilderData::new();
        proof_cell.set_type(cell.cell_type());
        let mut child_mask = cell.level_mask();
        for child in cell.clone_references().iter() {
            let child_repr_hash = child.repr_hash();
            let proof_child = if let Some(c) = done_cells.get(&child_repr_hash) {
                c.clone()
            } else if child.references_count() == 0 || is_include(&child.repr_hash()) {
                Self::create_raw(child, is_include, child_merkle_depth, pruned_branches, done_cells)?
            } else {
                let pbc = MerkleUpdate::make_pruned_branch_cell(child, child_merkle_depth)?;
                if let Some(pruned_branches) = pruned_branches.as_mut() {
                    pruned_branches.insert(child_repr_hash);
                }
                pbc.into_cell()?
            };
            child_mask |= proof_child.level_mask();
            proof_cell.append_reference_cell(proof_child);
        }

        proof_cell.set_level_mask(if cell.is_merkle() {
            LevelMask::for_merkle_cell(child_mask)
        } else {
            child_mask
        });

        let slice = cell.into();
        proof_cell.append_bytestring(&slice).unwrap();

        let cell = proof_cell.into_cell()?;
        done_cells.insert(cell.repr_hash().clone(), cell.clone());

        Ok(cell)
    }
}

// checks if proof contains correct block info
pub fn check_block_info_proof(block: &Block, proof_hash: &UInt256, block_hash: &UInt256) -> Result<BlockInfo> {
    if proof_hash != block_hash {
        fail!(
            BlockError::WrongMerkleProof("Proof hash is not equal given block hash".to_string())
        )
    }
    block.read_info()
}

/// checks if transaction with given id is exist in block.
/// Proof must contain transaction's root cell and block info
pub fn check_transaction_proof(proof: &MerkleProof, tr: &Transaction, block_id: &UInt256) -> Result<()> {

    let block_virt_root = proof.proof.clone().virtualize(1);

    let block: Block = Block::construct_from(&mut block_virt_root.into())
        .map_err(
            |err| BlockError::WrongMerkleProof(
                format!("Error extracting block from proof: {}", err)
            )
        )?;

    // check if block id in transaction is corresponds to block in proof
    let block_info = check_block_info_proof(&block, &proof.hash, block_id)?;

    // check if acc is belonged the block's shard
    if !block_info.shard().contains_account(tr.account_id().clone())? {
        fail!(
            BlockError::WrongMerkleProof(
                "Account address in transaction belongs other shardchain".to_string()
            )
        )
    }

    // check if transaction is potencially belonged the block by logical time
    if tr.logical_time() < block_info.start_lt() || tr.logical_time() > block_info.end_lt() {
        fail!(
            BlockError::WrongMerkleProof(
                "Transaction's logical time doesn't belong to \
                 block's logical time interval".to_string()
            )
        )
    }

    // read account block from block and check it

    let block_extra = block.read_extra()
        .map_err(
            |err| BlockError::WrongMerkleProof(
                format!("Error extracting block extra from proof: {}", err)
            )
        )?;

    let account_blocks = block_extra.read_account_blocks()
        .map_err(
            |err| BlockError::WrongMerkleProof(
                format!("Error extracting account blocks from proof: {}", err)
            )
        )?;

    let account_block = account_blocks.get_serialized(tr.account_id().clone())?
        .ok_or_else(|| BlockError::WrongMerkleProof("No account block in proof".to_string()))?;

    // find transaction
    let tr_parent_slice_opt = account_block.transactions().get_as_slice(&tr.logical_time())
        .map_err(
            |err| BlockError::WrongMerkleProof(
                format!("Error extracting transaction from dictionary in proof: {}", err)
            )
        )?;
    if let Some(mut tr_parent_slice) = tr_parent_slice_opt {
        if let Ok(tr_slice) = tr_parent_slice.checked_drain_reference() {
            // check hash
            if tr_slice.repr_hash() != tr.hash()? {
                fail!(
                    BlockError::WrongMerkleProof("Wrong transaction's hash in proof".to_string())
                )
            }
        }
    } else {
        fail!(BlockError::WrongMerkleProof("No transaction in proof".to_string()))
    }
    Ok(())
}

fn check_transaction_id(given_id: Option<UInt256>, tr_cell: Option<Cell>) -> Result<()> {
    let existing_id = tr_cell.map(|c| c.repr_hash());
    match (given_id, existing_id) {
        (None, Some(_)) => {
            fail!(
                BlockError::WrongMerkleProof(
                    "Invalid transaction id: None is passed, \
                     but the transaction exists in a block".to_string()
                )
            )
        },
        (Some(_), None) => {
            fail!(
                BlockError::WrongMerkleProof(
                    "Invalid transaction id: it is passed, \
                     but the transaction doesn't exists in a block".to_string()
                )
            )
        },
        (None, None) => Ok(()),
        (Some(id1), Some(id2)) => {
            if id1 != id2 {
                fail!(BlockError::WrongMerkleProof("Invalid transaction id".to_string()))
            }
            Ok(())
        }
    }
}

/// checks if message with given id is exist in block.
/// Proof must contain message's root cell and block info
pub fn check_message_proof(proof: &MerkleProof, msg: &Message, block_id: &UInt256, tr_id: Option<UInt256>) -> Result<()> {

    let block_virt_root = proof.proof.clone().virtualize(1);

    let block: Block = Block::construct_from(&mut block_virt_root.into())
        .map_err(
            |err| BlockError::WrongMerkleProof(
                format!("Error extracting block from proof: {}", err)
            )
        )?;

    // check if block id in message is corresponds to block in proof
    check_block_info_proof(&block, &proof.hash, block_id)?;

    // read message from block and check it

    let block_extra = block.read_extra()
        .map_err(
            |err| BlockError::WrongMerkleProof(
                format!("Error extracting block extra from proof: {}", err)
            )
        )?;

    let msg_hash = msg.hash()?;
    // attempt to read in msg descr, if fail - read out one
    if let Ok(in_msg_descr) = block_extra.read_in_msg_descr() {
        if let Ok(Some(in_msg)) = in_msg_descr.get(&msg_hash) {
            check_transaction_id(tr_id, in_msg.transaction_cell())?;
            if let Ok(msg_cell) = in_msg.message_cell() {
                if msg_cell.repr_hash() != msg_hash {
                    fail!(
                        BlockError::WrongMerkleProof("Wrong message's hash in proof".to_string())
                    )
                } else {
                    return Ok(())
                }
            } else {
                fail!(
                    BlockError::WrongMerkleProof(
                        "Error extracting message from in message".to_string()
                    )
                )
            }
        }
    }

    let out_msg_descr = block_extra.read_out_msg_descr()
        .map_err(
            |err| BlockError::WrongMerkleProof(
                format!("Error extracting out msg descr from proof: {}", err)
            )
        )?;
    if let Ok(Some(out_msg)) = out_msg_descr.get(&msg_hash) {
        if let Ok(real_msg_hash) = out_msg.read_message_hash() {
            check_transaction_id(tr_id, out_msg.transaction_cell())?;
            if real_msg_hash != msg_hash {
                fail!(
                    BlockError::WrongMerkleProof("Wrong message's hash in proof".to_string())
                )
            } else {
                Ok(())
            }
        } else {
            fail!(BlockError::WrongMerkleProof(
                "Error extracting message from out message".to_string()
            ))
        }
    } else {
        fail!(BlockError::WrongMerkleProof("No message in proof".to_string()))
    }
}

/// checks if account with given address is exist in shard state.
/// Proof must contain account's root cell
/// Returns info about the block corresponds to shard state the account belongs to.
pub fn check_account_proof(proof: &MerkleProof, acc: &Account) -> Result<BlockSeqNoAndShard> {
    if acc.is_none() {
        fail!(BlockError::InvalidData("Account can't be none".to_string()))
    }

    let ss_virt_root = proof.proof.clone().virtualize(1);
    let ss: ShardStateUnsplit = ShardStateUnsplit::construct_from(&mut ss_virt_root.into())?;

    let accounts = ss.read_accounts()
        .map_err(
            |err| BlockError::WrongMerkleProof(
                format!("Error extracting accounts dict from proof: {}", err)
            )
        )?;

    let shard_acc = accounts.get_serialized(acc.get_addr().unwrap().get_address());
    if let Ok(Some(shard_acc)) = shard_acc {
        let acc_root = shard_acc.account_cell();
        let acc_hash = Cell::hash(&acc_root, (max(acc_root.level(), 1) - 1) as usize);
        if acc.hash()? != acc_hash {
            fail!(BlockError::WrongMerkleProof("Wrong account's hash in proof".to_string()))
        } else {
            return Ok(
                BlockSeqNoAndShard {
                    seq_no: ss.seq_no(),
                    vert_seq_no: ss.vert_seq_no(),
                    shard_id: *ss.shard(),
                }
            );
        }
    } else {
        fail!(BlockError::WrongMerkleProof("No account in proof".to_string()))
    }
}<|MERGE_RESOLUTION|>--- conflicted
+++ resolved
@@ -22,16 +22,12 @@
     transactions::Transaction,
     messages::Message,
 };
-<<<<<<< HEAD
 use std::cmp::max;
-=======
-use std::{cmp::max, collections::{HashMap, HashSet}};
->>>>>>> 7d1a5934
 use ton_types::{
     Cell, CellType, BuilderData, fail, IBitstring, LevelMask, SliceData, Result,
     UsageTree, types::UInt256
 };
-use rustc_hash::FxHashSet;
+use rustc_hash::{FxHashSet, FxHashMap};
 
 #[derive(Clone, Debug, Eq, PartialEq)]
 pub struct MerkleProof {
@@ -102,13 +98,13 @@
                 )
             )
         }
-        let mut done_cells = HashMap::new();
+        let mut done_cells = FxHashMap::default();
         let proof = Self::create_raw(root, &is_include, 0, &mut None, &mut done_cells)?;
 
         Ok(MerkleProof {
             hash: root.repr_hash(),
             depth: root.repr_depth(),
-            proof: proof,
+            proof,
         })
     }
 
@@ -122,14 +118,9 @@
         cell: &Cell,
         is_include: &impl Fn(&UInt256) -> bool,
         merkle_depth: u8,
-<<<<<<< HEAD
         pruned_branches: &mut Option<FxHashSet<UInt256>>,
-    ) -> Result<BuilderData> {
-=======
-        pruned_branches: &mut Option<HashSet<UInt256>>,
-        done_cells: &mut HashMap<UInt256, Cell>,
+        done_cells: &mut FxHashMap<UInt256, Cell>,
     ) -> Result<Cell> {
->>>>>>> 7d1a5934
 
         let child_merkle_depth = if cell.is_merkle() {
             merkle_depth + 1
@@ -144,11 +135,11 @@
             let child_repr_hash = child.repr_hash();
             let proof_child = if let Some(c) = done_cells.get(&child_repr_hash) {
                 c.clone()
-            } else if child.references_count() == 0 || is_include(&child.repr_hash()) {
+            } else if child.references_count() == 0 || is_include(&child_repr_hash) {
                 Self::create_raw(child, is_include, child_merkle_depth, pruned_branches, done_cells)?
             } else {
                 let pbc = MerkleUpdate::make_pruned_branch_cell(child, child_merkle_depth)?;
-                if let Some(pruned_branches) = pruned_branches.as_mut() {
+                if let Some(pruned_branches) = pruned_branches {
                     pruned_branches.insert(child_repr_hash);
                 }
                 pbc.into_cell()?
@@ -167,7 +158,7 @@
         proof_cell.append_bytestring(&slice).unwrap();
 
         let cell = proof_cell.into_cell()?;
-        done_cells.insert(cell.repr_hash().clone(), cell.clone());
+        done_cells.insert(cell.repr_hash(), cell.clone());
 
         Ok(cell)
     }
