--- conflicted
+++ resolved
@@ -104,11 +104,7 @@
         Ok(MerkleProof {
             hash: root.repr_hash(),
             depth: root.repr_depth(),
-<<<<<<< HEAD
             proof,
-=======
-            proof
->>>>>>> 7243ec8b
         })
     }
 
