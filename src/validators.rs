/*
* Copyright 2018-2020 TON DEV SOLUTIONS LTD.
*
* Licensed under the SOFTWARE EVALUATION License (the "License"); you may not use
* this file except in compliance with the License.
*
* Unless required by applicable law or agreed to in writing, software
* distributed under the License is distributed on an "AS IS" BASIS,
* WITHOUT WARRANTIES OR CONDITIONS OF ANY KIND, either express or implied.
* See the License for the specific TON DEV software governing permissions and
* limitations under the License.
*/

use crate::{
    define_HashmapE,
    error::BlockError,
    signature::{CryptoSignature, SigPubKey},
    types::{Number16, UnixTime32},
    Serializable, Deserializable,
    config_params::CatchainConfig,
    shard::{SHARD_FULL, MASTERCHAIN_ID}
};

use std::{
    io::{Write, Cursor},
    cmp::{min, Ordering},
    borrow::Cow,
};
use sha2::{Digest, Sha256, Sha512};
use ton_types::types::ByteOrderRead;
use crc::{Crc, CRC_32_ISCSI};
use ton_types::{
    fail, Result,
    UInt256, BuilderData, Cell, HashmapE, HashmapType, IBitstring, SliceData,
};

/*
validator_info$_
  validator_list_hash_short:uint32
  catchain_seqno:uint32
  nx_cc_updated:Bool
= ValidatorInfo;
*/

/// Validator info struct
#[derive(Clone, Debug, Eq, PartialEq, Default)]
pub struct ValidatorInfo {
    pub validator_list_hash_short: u32,
    pub catchain_seqno: u32,
    pub nx_cc_updated: bool
}

impl ValidatorInfo {
    pub const fn new() -> Self {
        ValidatorInfo {
            validator_list_hash_short: 0,
            catchain_seqno: 0,
            nx_cc_updated: false
        }
    }

    pub fn with_params(
        validator_list_hash_short: u32,
        catchain_seqno: u32,
        nx_cc_updated: bool) -> Self
    {
        ValidatorInfo {
            validator_list_hash_short,
            catchain_seqno,
            nx_cc_updated
        }
    }
}


impl Serializable for ValidatorInfo {
    fn write_to(&self, cell: &mut BuilderData) -> Result<()> {
        self.validator_list_hash_short.write_to(cell)?;
        self.catchain_seqno.write_to(cell)?;
        self.nx_cc_updated.write_to(cell)?;
        Ok(())
    }
}

impl Deserializable for ValidatorInfo {
    fn read_from(&mut self, cell: &mut SliceData) -> Result<()> {
        self.validator_list_hash_short.read_from(cell)?;
        self.catchain_seqno.read_from(cell)?;
        self.nx_cc_updated.read_from(cell)?;
        Ok(())
    }
}


/*
validator_base_info$_
  validator_list_hash_short:uint32
  catchain_seqno:uint32
= ValidatorBaseInfo;
*/

///
/// ValidatorBaseInfo
///
#[derive(Clone, Debug, Eq, PartialEq, Default)]
pub struct ValidatorBaseInfo {
    pub validator_list_hash_short: u32,
    pub catchain_seqno: u32,
}

impl ValidatorBaseInfo {
    pub fn new() -> Self {
        ValidatorBaseInfo {
            validator_list_hash_short: 0,
            catchain_seqno: 0,
        }
    }

    pub fn with_params(
        validator_list_hash_short: u32,
        catchain_seqno: u32
    ) -> Self {
        ValidatorBaseInfo {
            validator_list_hash_short,
            catchain_seqno,
        }
    }
}


impl Serializable for ValidatorBaseInfo {
    fn write_to(&self, cell: &mut BuilderData) -> Result<()> {
        self.validator_list_hash_short.write_to(cell)?;
        self.catchain_seqno.write_to(cell)?;
        Ok(())
    }
}

impl Deserializable for ValidatorBaseInfo {
    fn read_from(&mut self, cell: &mut SliceData) -> Result<()> {
        self.validator_list_hash_short.read_from(cell)?;
        self.catchain_seqno.read_from(cell)?;
        Ok(())
    }
}


/*
validator#53
    public_key:SigPubKey
    weight:uint64
= ValidatorDescr;
*/

///
/// ValidatorDescr
///
#[derive(Clone, Debug, Eq, PartialEq, Default)]
pub struct ValidatorDescr {
    pub public_key: SigPubKey,
    pub weight: u64,
    pub adnl_addr: Option<UInt256>,
    pub mc_seq_no_since: u32,

    // Total weight of the previous validators in the list.
    // The field is not serialized.
    pub prev_weight_sum: u64,
}

#[allow(clippy::derive_hash_xor_eq)]
impl std::hash::Hash for ValidatorDescr {
    fn hash<H: std::hash::Hasher>(&self, state: &mut H) {
        self.public_key.key_bytes().hash(state);
        if let Some(aa) = &self.adnl_addr {
            aa.hash(state)
        }
    }
}

impl ValidatorDescr {
    pub fn new() -> Self {
        ValidatorDescr {
            public_key: SigPubKey::default(),
            weight: 0,
            adnl_addr: None,
            prev_weight_sum: 0,
            mc_seq_no_since: 0,
        }
    }

    pub const fn with_params(
        public_key: SigPubKey,
        weight: u64,
        adnl_addr: Option<UInt256>) -> Self
    {
        ValidatorDescr {
            public_key,
            weight,
            adnl_addr,
            prev_weight_sum: 0,
            mc_seq_no_since: 0,
        }
    }

    pub fn compute_node_id_short(&self) -> UInt256 {
        let mut hasher = Sha256::new();
        let magic = [0xc6, 0xb4, 0x13, 0x48]; // magic 0x4813b4c6 from original node's code
        hasher.update(&magic);
        hasher.update(self.public_key.as_slice());
        From::<[u8; 32]>::from(hasher.finalize().into())
    }

    pub fn verify_signature(&self, data: &[u8], signature: &CryptoSignature) -> bool {
        match SigPubKey::from_bytes(self.public_key.as_slice()) {
            Ok(pub_key) => pub_key.verify_signature(data, signature),
            _ => false
        }
    }
}

const VALIDATOR_DESC_TAG: u8 = 0x53;
const VALIDATOR_DESC_ADDR_TAG: u8 = 0x73;
const VALIDATOR_DESC_ADDR_SECNO_TAG: u8 = 0x93;

impl Serializable for ValidatorDescr {
    fn write_to(&self, cell: &mut BuilderData) -> Result<()> {
        let tag = if self.mc_seq_no_since != 0 { VALIDATOR_DESC_ADDR_SECNO_TAG }
        else if self.adnl_addr.is_some() { VALIDATOR_DESC_ADDR_TAG }
        else {VALIDATOR_DESC_TAG};
        cell.append_u8(tag)?;
        self.public_key.write_to(cell)?;
        self.weight.write_to(cell)?;
        if let Some(adnl_addr) = self.adnl_addr.as_ref() {
            adnl_addr.write_to(cell)?;
        }
        if self.mc_seq_no_since != 0 {
            self.mc_seq_no_since.write_to(cell)?;
        }
        Ok(())
    }
}

impl Deserializable for ValidatorDescr {
    fn construct_from(slice: &mut SliceData) -> Result<Self> {
        let tag = slice.get_next_byte()?;
        if !matches!(tag, VALIDATOR_DESC_TAG | VALIDATOR_DESC_ADDR_TAG | VALIDATOR_DESC_ADDR_SECNO_TAG) {
            fail!(
                BlockError::InvalidConstructorTag {
                    t: tag as u32,
                    s: "ValidatorDescr".to_string()
                }
            )
        }
        let public_key = Deserializable::construct_from(slice)?;
        let weight = Deserializable::construct_from(slice)?;
        let (adnl_addr, mc_seq_no_since) = match tag {
            VALIDATOR_DESC_ADDR_SECNO_TAG => (
                Some(Deserializable::construct_from(slice)?),
                Deserializable::construct_from(slice)?
            ),
            VALIDATOR_DESC_ADDR_TAG => (Some(Deserializable::construct_from(slice)?), 0),
            _ => (None, 0)
        };
        Ok(Self {
            public_key,
            weight,
            adnl_addr,
            mc_seq_no_since,
            prev_weight_sum: 0,
        })
    }
}

/*
validators#11
    utime_since:uint32
    utime_until:uint32
    total:(## 16)
    main:(## 16)
    { main <= total }
    { main >= 1 }
    list:(Hashmap 16 ValidatorDescr)
= ValidatorSet;

validators_ext#12
    utime_since:uint32
    utime_until:uint32
    total:(## 16)
    main:(## 16)
    { main <= total }
    { main >= 1 }
    total_weight:uint64
    list:(HashmapE 16 ValidatorDescr)
= ValidatorSet;
*/

define_HashmapE!{ValidatorDescriptions, 16, ValidatorDescr}

///
/// ValidatorSet
///
#[derive(Clone, Default, Debug, Eq, PartialEq)]
pub struct ValidatorSet {
    utime_since: u32,
    utime_until: u32,
    total: Number16,
    main: Number16,
    total_weight: u64,
    cc_seqno: u32, // is never used
    list: Vec<ValidatorDescr>, //ValidatorDescriptions,
}

#[derive(Eq, PartialEq, Debug)]
struct IncludedValidatorWeight {
    pub prev_weight_sum: u64,
    pub weight: u64,
}

impl PartialOrd for IncludedValidatorWeight {
    fn partial_cmp(&self, other: &Self) -> Option<Ordering> {
        Some(self.cmp(other))
    }
}

impl Ord for IncludedValidatorWeight {
    fn cmp(&self, other: &Self) -> Ordering {
        match self.prev_weight_sum.cmp(&other.prev_weight_sum) {
            Ordering::Equal => {
                self.weight.cmp(&other.weight)
            }
            other => other
        }
    }
}

impl ValidatorSet {
    pub const fn default() -> Self {
        Self {
            utime_since: 0,
            utime_until: 0,
            total: Number16::default(),
            main: Number16::default(),
            total_weight: 0,
            cc_seqno: 0,
            list: Vec::new(),
        }
    }
    pub fn new(
        utime_since: u32,
        utime_until: u32,
        main: u16,
        mut list: Vec<ValidatorDescr>
    ) -> Result<Self> {
        if list.is_empty() {
            anyhow::bail!(BlockError::InvalidArg("`list` can't be empty".to_string()))
        }
        let mut total_weight = 0;
        for item in &mut list {
            item.prev_weight_sum = total_weight;
            total_weight = total_weight.checked_add(item.weight).ok_or_else(||
                BlockError::InvalidData("Validator's total weight is more than 2^64".to_string())
            )?;
        }
        Ok(ValidatorSet {
            utime_since,
<<<<<<< HEAD
            utime_until,
            total: Number16(list.len() as u32),
            main: Number16(main as u32),
=======
            utime_until, 
            total: Number16::from(list.len() as u16),
            main: Number16::from(main),
>>>>>>> 7243ec8b
            total_weight,
            cc_seqno: 0,
            list,
        })
    }

    pub fn with_cc_seqno(
        utime_since: u32,
        utime_until: u32,
        main: u16,
        cc_seqno: u32,
        list: Vec<ValidatorDescr>
    ) -> Result<Self> {
        Ok(Self {
            cc_seqno,
            ..Self::new(utime_since, utime_until, main, list)?
        })
    }

    pub fn with_values_version_2(
        utime_since: u32,
        utime_until: u32,
        main: u16,
        total_weight: u64,
        list: Vec<ValidatorDescr>
    ) -> Result<Self> {
        Ok(Self {
            total_weight,
            ..Self::new(utime_since, utime_until, main, list)?
        })
    }

    pub fn utime_since(&self) -> u32 {
        self.utime_since
    }

    pub fn utime_until(&self) -> u32 {
        self.utime_until
    }

    pub fn total(&self) -> u16 {
        self.total.as_u16()
    }

    pub fn main(&self) -> u16 {
        self.main.as_u16()
    }

    pub fn total_weight(&self) -> u64 {
        self.total_weight
    }

    pub fn list(&self) -> &[ValidatorDescr] {
        &self.list
    }

    pub fn validator_by_pub_key(&self, pub_key: &[u8; 32]) -> Option<&ValidatorDescr> {
        self.list.iter().find(|item| item.public_key.as_slice() == pub_key)
    }

    pub fn catchain_seqno(&self) -> u32 {
        self.cc_seqno
    }

    pub fn set_catchain_seqno(&mut self, cc_seqno: u32) {
        self.cc_seqno = cc_seqno;
    }

    pub fn cc_seqno(&self) -> u32 {
        self.cc_seqno
    }

    pub fn set_cc_seqno(&mut self, cc_seqno: u32) {
        self.cc_seqno = cc_seqno;
    }

    pub fn at_weight(&self, weight_pos: u64) -> &ValidatorDescr {
        debug_assert!(weight_pos < self.total_weight);
        debug_assert!(!self.list.is_empty());
        for i in 0..self.list.len() {
            if self.list[i].prev_weight_sum > weight_pos {
                debug_assert!(i != 0);
                return &self.list[i - 1];
            }
        }
        self.list.last().unwrap()
    }

    pub fn calc_subset(
        &self,
        cc_config: &CatchainConfig,
        shard_pfx: u64,
        workchain_id: i32,
        cc_seqno: u32,
        _time: UnixTime32
    ) -> Result<(Vec<ValidatorDescr>, u32)> {
        let is_master = (shard_pfx == SHARD_FULL) && (workchain_id == MASTERCHAIN_ID);

        let subset = if is_master {
            let count = min(self.total.0, self.main.0) as usize;
            if !cc_config.shuffle_mc_validators {
                self.list[0..count].to_vec()
            } else {
                // shuffle mc validators from the head of the list
                let mut prng = ValidatorSetPRNG::new(shard_pfx, workchain_id, cc_seqno);
                let mut indexes = vec![0; count];
                for i in 0..count {
                    let j = prng.next_ranged(i as u64 + 1) as usize; // number 0 .. i
                    debug_assert!(j <= i);
                    indexes[i] = indexes[j];
                    indexes[j] = i;
                }
                let mut subset = Vec::with_capacity(count);
                for index in indexes {
                    subset.push(self.list()[index].clone());
                }
                subset
            }
        } else {
            let mut prng = ValidatorSetPRNG::new(shard_pfx, workchain_id, cc_seqno);
            let full_list = if cc_config.isolate_mc_validators {
                if self.total.0 <= self.main.0 {
                    fail!("Count of validators is too small to make sharde's subset while `isolate_mc_validators` flag is set")
                }
                let list = self.list[self.main.0 as usize..].to_vec();
                Cow::Owned(
                    Self::new(self.utime_since, self.utime_until, self.main.0 as u16, list)?
                )

            } else {
                Cow::Borrowed(self)
            };
            let count = min(full_list.total(), cc_config.shard_validators_num as u16) as usize;
            let mut subset = Vec::with_capacity(count);
            let mut weights = Vec::<IncludedValidatorWeight>::with_capacity(count);
            let mut weight_remainder = full_list.total_weight();

            for _ in 0..count {
                debug_assert!(weight_remainder > 0);
                // 1. take pseudo random weight less (or equal) than weight_remainder
                let mut p = prng.next_ranged(weight_remainder);

                // 2. find p which
                //      >= start p value
                //      >= prev_weight_sum of some number of first validators
                for vw in weights.iter() {
                    if p < vw.prev_weight_sum {
                        break;
                    }
                    p += vw.weight;
                }

                // 3. take validator with less weight greater than p
                let next_validator = full_list.at_weight(p);

                subset.push(ValidatorDescr::with_params(
                    next_validator.public_key.clone(),
                    1, // NB: shardchain validator lists have all weights = 1
                    next_validator.adnl_addr));
                debug_assert!(weight_remainder >= next_validator.weight);
                weight_remainder -= next_validator.weight;

                // 4. put validator's weight into sorted list of previous weights
                let new_weight = IncludedValidatorWeight {
                    prev_weight_sum: next_validator.prev_weight_sum,
                    weight: next_validator.weight
                };
                let mut idx = 0;
                while idx < weights.len() {
                    if weights[idx] > new_weight {
                        break;
                    }
                    idx += 1;
                }
                debug_assert!(idx == 0 || weights[idx - 1] < new_weight);
                weights.insert(idx, new_weight);
            }
            subset
        };

        let hash_short = Self::calc_subset_hash_short(subset.as_slice(), cc_seqno)?;

        Ok((subset, hash_short))
    }

    const HASH_SHORT_MAGIC: u32 = 0x901660ED;

    pub fn calc_subset_hash_short(subset: &[ValidatorDescr], cc_seqno: u32) -> Result<u32> {
        let mut hasher = CRC.digest();
        hasher.update(&Self::HASH_SHORT_MAGIC.to_le_bytes());
        hasher.update(&cc_seqno.to_le_bytes());
        hasher.update(&(subset.len() as u32).to_le_bytes());
        for vd in subset.iter() {
            hasher.update(vd.public_key.as_slice());
            hasher.update(&vd.weight.to_le_bytes());
            if let Some(addr) = vd.adnl_addr.as_ref() {
                hasher.update(addr.as_slice());
            } else {
                hasher.update(UInt256::default().as_slice());
            }
        }
        Ok(hasher.finalize())
    }
}

static CRC: Crc<u32> = Crc::<u32>::new(&CRC_32_ISCSI);

const VALIDATOR_SET_TAG: u8 = 0x11;
const VALIDATOR_SET_EX_TAG: u8 = 0x12;

impl Serializable for ValidatorSet {
    fn write_to(&self, cell: &mut BuilderData) -> Result<()> {
        cell.append_u8(VALIDATOR_SET_EX_TAG)?;
        self.utime_since.write_to(cell)?;
        self.utime_until.write_to(cell)?;
        self.total.write_to(cell)?;
        self.main.write_to(cell)?;

        let mut validators = ValidatorDescriptions::default();
        for (i, v) in self.list.iter().enumerate() {
            validators.set(&(i as u16), v).unwrap();
        }
        self.total_weight.write_to(cell)?;
        validators.write_to(cell)?;
        Ok(())
    }
}

impl Deserializable for ValidatorSet {
    fn read_from(&mut self, cell: &mut SliceData) -> Result<()> {
        let tag = cell.get_next_byte()?;
        if !matches!(tag, VALIDATOR_SET_TAG | VALIDATOR_SET_EX_TAG) {
            fail!(
                BlockError::InvalidConstructorTag {
                    t: tag as u32,
                    s: "ValidatorSet".to_string()
                }
            )
        }
        self.utime_since.read_from(cell)?;
        self.utime_until.read_from(cell)?;
        self.total.read_from(cell)?;
        self.main.read_from(cell)?;
        let mut validators = ValidatorDescriptions::default();
        if tag == VALIDATOR_SET_TAG {
            validators.read_hashmap_root(cell)?; // Hashmap
        } else {
            self.total_weight = u64::construct_from(cell)?;
            validators.read_from(cell)?; // HashmapE
        }
        self.list.clear();
        let mut total_weight = 0;
<<<<<<< HEAD
        for i in 0..self.total.0 {
            let mut val = validators.get(&(i as u16))?.ok_or_else(||
=======
        for i in 0..self.total.as_u16() {
            let mut val = validators.get(&(i as u16))?.ok_or_else(|| 
>>>>>>> 7243ec8b
                BlockError::InvalidData(format!("Validator's hash map doesn't \
                    contain validator with index {}", i)))?;
            val.prev_weight_sum = total_weight;
            total_weight += val.weight;
            self.list.push(val);
        }
        if self.list.is_empty() {
            fail!(BlockError::InvalidData("list can't be empty".to_string()));
        }
        if tag == VALIDATOR_SET_TAG {
            self.total_weight = self.list.iter().map(|vd| vd.weight).sum();
        } else if self.total_weight != total_weight {
            fail!(BlockError::InvalidData("Calculated total_weight is not equal to the read one while read ValidatorSet".to_string()))
        }

        if self.main > self.total {
            fail!(BlockError::InvalidData("main > total while read ValidatorSet".to_string()))
        }
        if self.main < Number16(1) {
            fail!(BlockError::InvalidData("main < 1 while read ValidatorSet".to_string()))
        }
        Ok(())
    }
}

pub struct ValidatorSetPRNG {
    context: [u8; 48],
    bag: [u64; 7],
    cursor: usize,
}

impl ValidatorSetPRNG {
    pub fn new(shard_pfx: u64, workchain_id: i32, cc_seqno: u32) -> Self {
        let seed = [0; 32];
        Self::with_seed(shard_pfx, workchain_id, cc_seqno, &seed)
    }

    pub fn with_seed(shard_pfx: u64, workchain_id: i32, cc_seqno: u32, seed: &[u8; 32]) -> Self {

        // Big endian
        // byte seed[32]
        // u64 shard;
        // i32 workchain;
        // u32 cc_seqno;
        let mut context = [0_u8; 48];
        let mut cur = Cursor::new(&mut context[..]);
        cur.write_all(seed).unwrap();
        cur.write_all(&shard_pfx.to_be_bytes()).unwrap();
        cur.write_all(&workchain_id.to_be_bytes()).unwrap();
        cur.write_all(&cc_seqno.to_be_bytes()).unwrap();

        ValidatorSetPRNG{
            context,
            bag: [0_u64; 7],
            cursor: 7,
        }
    }

    fn reset(&mut self) -> u64 {
        // calc hash
        let mut hasher = Sha512::new();
        hasher.update(&self.context[..]);
        let mut hash = Cursor::new(hasher.finalize());

        // increment seed
        for i in (0..32).rev() {
            self.context[i] += 1;
            if self.context[i] != 0 {
                break;
            }
        }

        // read results
        let first_u64 = hash.read_be_u64().unwrap();
        for i in 0..7 {
            self.bag[i] = hash.read_be_u64().unwrap();
        }

        self.cursor = 0;
        first_u64
    }

    pub fn next_u64(&mut self) -> u64 {
        if self.cursor < self.bag.len() {
            let next = self.bag[self.cursor];
            self.cursor += 1;
            next
        } else {
            self.reset()
        }
    }

    pub fn next_ranged(&mut self, range: u64) -> u64 {
        let val = self.next_u64();
        ((range as u128 * val as u128) >> 64) as u64
    }
}<|MERGE_RESOLUTION|>--- conflicted
+++ resolved
@@ -363,15 +363,9 @@
         }
         Ok(ValidatorSet {
             utime_since,
-<<<<<<< HEAD
-            utime_until,
-            total: Number16(list.len() as u32),
-            main: Number16(main as u32),
-=======
             utime_until, 
             total: Number16::from(list.len() as u16),
             main: Number16::from(main),
->>>>>>> 7243ec8b
             total_weight,
             cc_seqno: 0,
             list,
@@ -624,13 +618,8 @@
         }
         self.list.clear();
         let mut total_weight = 0;
-<<<<<<< HEAD
-        for i in 0..self.total.0 {
-            let mut val = validators.get(&(i as u16))?.ok_or_else(||
-=======
         for i in 0..self.total.as_u16() {
             let mut val = validators.get(&(i as u16))?.ok_or_else(|| 
->>>>>>> 7243ec8b
                 BlockError::InvalidData(format!("Validator's hash map doesn't \
                     contain validator with index {}", i)))?;
             val.prev_weight_sum = total_weight;
