--- conflicted
+++ resolved
@@ -1,5 +1,5 @@
 /*
-* Copyright (C) 2019-2021 TON Labs. All Rights Reserved.
+* Copyright 2018-2020 TON DEV SOLUTIONS LTD.
 *
 * Licensed under the SOFTWARE EVALUATION License (the "License"); you may not use
 * this file except in compliance with the License.
@@ -185,11 +185,7 @@
         }
     }
 
-<<<<<<< HEAD
-    pub fn with_params(
-=======
     pub const fn with_params(
->>>>>>> c886973a
         public_key: SigPubKey,
         weight: u64,
         adnl_addr: Option<UInt256>) -> Self
@@ -204,7 +200,6 @@
 
     pub fn compute_node_id_short(&self) -> UInt256 {
         let mut hasher = Sha256::new();
-<<<<<<< HEAD
         let magic = [0xc6, 0xb4, 0x13, 0x48]; // magic 0x4813b4c6 from original node's code
         hasher.update(&magic);
         hasher.update(self.public_key.as_slice());
@@ -216,21 +211,7 @@
             Ok(pub_key) => pub_key.verify_signature(data, signature),
             _ => false
         }
-=======
-        let magic = [0xc6, 0xb4, 0x13, 0x48]; // magic 0x4813b4c6 from original node's code 1209251014 for KEY_ED25519
-        hasher.input(&magic);
-        hasher.input(self.public_key.as_slice());
-        From::<[u8; 32]>::from(hasher.result().into())
->>>>>>> c886973a
-    }
-
-    pub fn verify_signature(&self, data: &[u8], signature: &CryptoSignature) -> bool {
-        match SigPubKey::from_bytes(self.public_key.as_slice()) {
-            Ok(pub_key) => pub_key.verify_signature(data, signature),
-            _ => false
-        }
-    }
-
+    }
 }
 
 const VALIDATOR_DESC_TAG: u8 = 0x53;
@@ -358,31 +339,18 @@
         mut list: Vec<ValidatorDescr>
     ) -> Result<Self> {
         if list.is_empty() {
-<<<<<<< HEAD
             anyhow::bail!(BlockError::InvalidArg("`list` can't be empty".to_string()))
         }
         let mut total_weight = 0;
         for item in &mut list {
             item.prev_weight_sum = total_weight;
             total_weight = total_weight.checked_add(item.weight).ok_or_else(||
-=======
-            fail!(BlockError::InvalidArg("`list` can't be empty".to_string()))
-        }
-        let mut total_weight = 0;
-        for descr in &mut list {
-            descr.prev_weight_sum = total_weight;
-            total_weight = total_weight.checked_add(descr.weight).ok_or_else(|| 
->>>>>>> c886973a
                 BlockError::InvalidData("Validator's total weight is more than 2^64".to_string())
             )?;
         }
         Ok(ValidatorSet {
             utime_since,
-<<<<<<< HEAD
             utime_until,
-=======
-            utime_until, 
->>>>>>> c886973a
             total: Number16(list.len() as u32),
             main: Number16(main as u32),
             total_weight,
@@ -488,13 +456,8 @@
                     indexes[j] = i;
                 }
                 let mut subset = Vec::with_capacity(count);
-<<<<<<< HEAD
                 for index in indexes {
                     subset.push(self.list()[index].clone());
-=======
-                for index in indexes.iter().take(count) {
-                    subset.push(self.list()[*index].clone());
->>>>>>> c886973a
                 }
                 subset
             }
@@ -568,7 +531,6 @@
     const HASH_SHORT_MAGIC: u32 = 0x901660ED;
 
     pub fn calc_subset_hash_short(subset: &[ValidatorDescr], cc_seqno: u32) -> Result<u32> {
-<<<<<<< HEAD
         let mut hasher = CRC.digest();
         hasher.update(&Self::HASH_SHORT_MAGIC.to_le_bytes());
         hasher.update(&cc_seqno.to_le_bytes());
@@ -576,15 +538,6 @@
         for vd in subset.iter() {
             hasher.update(vd.public_key.as_slice());
             hasher.update(&vd.weight.to_le_bytes());
-=======
-        let mut hasher = crc32::Digest::new(crc32::CASTAGNOLI);
-        hasher.write(&Self::HASH_SHORT_MAGIC.to_le_bytes());
-        hasher.write(&cc_seqno.to_le_bytes());
-        hasher.write(&(subset.len() as u32).to_le_bytes());
-        for vd in subset.iter() {
-            hasher.write(vd.public_key.as_slice());
-            hasher.write(&vd.weight.to_le_bytes());
->>>>>>> c886973a
             if let Some(addr) = vd.adnl_addr.as_ref() {
                 hasher.update(addr.as_slice());
             } else {
